--- conflicted
+++ resolved
@@ -87,16 +87,11 @@
 
     // Esc-backtracking state grouped
     pub(crate) backtrack: crate::app_backtrack::BacktrackState,
-<<<<<<< HEAD
-
+    pub(crate) feedback: codex_feedback::CodexFeedback,
     delegate_sessions: HashMap<String, DelegateSessionState>,
     active_delegate: Option<String>,
     active_delegate_summary: Option<DelegateSessionSummary>,
     primary_chat_backup: Option<ChatWidget>,
-
-=======
-    pub(crate) feedback: codex_feedback::CodexFeedback,
->>>>>>> 44ceaf08
     /// Set when the user confirms an update; propagated on exit.
     pub(crate) pending_update_action: Option<UpdateAction>,
     delegate_tree: DelegateTree,
@@ -297,14 +292,11 @@
             has_emitted_history_lines: false,
             commit_anim_running: Arc::new(AtomicBool::new(false)),
             backtrack: BacktrackState::default(),
-<<<<<<< HEAD
+            feedback: feedback.clone(),
             delegate_sessions: HashMap::new(),
             active_delegate: None,
             active_delegate_summary: None,
             primary_chat_backup: None,
-=======
-            feedback: feedback.clone(),
->>>>>>> 44ceaf08
             pending_update_action: None,
             delegate_tree: DelegateTree::default(),
             delegate_status_owner: None,
@@ -536,7 +528,23 @@
             AppEvent::UpdateSandboxPolicy(policy) => {
                 self.chat_widget.set_sandbox_policy(policy);
             }
-<<<<<<< HEAD
+            AppEvent::UpdateFullAccessWarningAcknowledged(ack) => {
+                self.chat_widget.set_full_access_warning_acknowledged(ack);
+            }
+            AppEvent::PersistFullAccessWarningAcknowledged => {
+                if let Err(err) = set_hide_full_access_warning(&self.config.codex_home, true) {
+                    tracing::error!(
+                        error = %err,
+                        "failed to persist full access warning acknowledgement"
+                    );
+                    self.chat_widget.add_error_message(format!(
+                        "Failed to save full access confirmation preference: {err}"
+                    ));
+                }
+            }
+            AppEvent::OpenApprovalsPopup => {
+                self.chat_widget.open_approvals_popup();
+            }
             AppEvent::OpenDelegatePicker => {
                 let sessions = self.delegate_orchestrator.active_sessions().await;
                 let detached_runs: Vec<DetachedRunSummary> =
@@ -587,24 +595,6 @@
             }
             AppEvent::InsertUserTextMessage(text) => {
                 self.chat_widget.submit_text_message(text);
-=======
-            AppEvent::UpdateFullAccessWarningAcknowledged(ack) => {
-                self.chat_widget.set_full_access_warning_acknowledged(ack);
-            }
-            AppEvent::PersistFullAccessWarningAcknowledged => {
-                if let Err(err) = set_hide_full_access_warning(&self.config.codex_home, true) {
-                    tracing::error!(
-                        error = %err,
-                        "failed to persist full access warning acknowledgement"
-                    );
-                    self.chat_widget.add_error_message(format!(
-                        "Failed to save full access confirmation preference: {err}"
-                    ));
-                }
-            }
-            AppEvent::OpenApprovalsPopup => {
-                self.chat_widget.open_approvals_popup();
->>>>>>> 44ceaf08
             }
             AppEvent::OpenReviewBranchPicker(cwd) => {
                 self.chat_widget.show_review_branch_picker(&cwd).await;
@@ -772,6 +762,7 @@
                 initial_images: Vec::new(),
                 enhanced_keys_supported: self.enhanced_keys_supported,
                 auth_manager: self.auth_manager.clone(),
+                feedback: self.feedback.clone(),
             };
             let session_configured = expect_unique_session_configured(session.session_configured);
             let mut chat_widget =
@@ -1029,14 +1020,11 @@
             enhanced_keys_supported: false,
             commit_anim_running: Arc::new(AtomicBool::new(false)),
             backtrack: BacktrackState::default(),
-<<<<<<< HEAD
+            feedback: codex_feedback::CodexFeedback::new(),
             delegate_sessions: HashMap::new(),
             active_delegate: None,
             active_delegate_summary: None,
             primary_chat_backup: None,
-=======
-            feedback: codex_feedback::CodexFeedback::new(),
->>>>>>> 44ceaf08
             pending_update_action: None,
             delegate_tree: DelegateTree::default(),
             delegate_status_owner: None,
