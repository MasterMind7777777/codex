// Forbid accidental stdout/stderr writes in the *library* portion of the TUI.
// The standalone `codex-tui` binary prints a short help message before the
// alternate‑screen mode starts; that file opts‑out locally via `allow`.
#![deny(clippy::print_stdout, clippy::print_stderr)]
#![deny(clippy::disallowed_methods)]
use app::App;
pub use app::AppExitInfo;
use codex_app_server_protocol::AuthMode;
use codex_common::CliConfigOverrides;
use codex_core::AuthManager;
use codex_core::BUILT_IN_OSS_MODEL_PROVIDER_ID;
use codex_core::CodexAuth;
use codex_core::INTERACTIVE_SESSION_SOURCES;
use codex_core::RolloutRecorder;
use codex_core::config::Config;
use codex_core::config::ConfigOverrides;
<<<<<<< HEAD
use codex_core::config::ConfigToml;
use codex_core::find_conversation_path_by_id_str;
use codex_core::protocol::AskForApproval;
use codex_core::protocol::SandboxPolicy;
use codex_core::protocol::SessionSource;
use codex_multi_agent::AgentId;
use codex_multi_agent::AgentOrchestrator;
=======
use codex_core::find_conversation_path_by_id_str;
use codex_core::protocol::AskForApproval;
>>>>>>> 44ceaf08
use codex_ollama::DEFAULT_OSS_MODEL;
use codex_protocol::config_types::SandboxMode;
use opentelemetry_appender_tracing::layer::OpenTelemetryTracingBridge;
use std::fs::OpenOptions;
use std::path::Path;
use std::path::PathBuf;
use std::sync::Arc;
use tracing::error;
use tracing_appender::non_blocking;
use tracing_subscriber::EnvFilter;
use tracing_subscriber::filter::Targets;
use tracing_subscriber::prelude::*;

mod app;
mod app_backtrack;
mod app_event;
mod app_event_sender;
mod ascii_animation;
mod bottom_pane;
mod chatwidget;
mod citation_regex;
mod cli;
mod clipboard_paste;
mod color;
pub mod custom_terminal;
mod diff_render;
mod exec_cell;
mod exec_command;
mod file_search;
mod frames;
mod get_git_diff;
mod history_cell;
pub mod insert_history;
mod key_hint;
pub mod live_wrap;
mod markdown;
mod markdown_render;
mod markdown_stream;
pub mod onboarding;
mod pager_overlay;
pub mod public_widgets;
mod render;
mod resume_picker;
mod selection_list;
mod session_log;
mod shimmer;
mod slash_command;
mod status;
mod status_indicator_widget;
mod streaming;
mod style;
mod terminal_palette;
mod text_formatting;
mod tui;
mod ui_consts;
mod update_prompt;
mod version;

/// Update action the CLI should perform after the TUI exits.
#[derive(Debug, Clone, Copy, PartialEq, Eq)]
pub enum UpdateAction {
    /// Update via `npm install -g @openai/codex@latest`.
    NpmGlobalLatest,
    /// Update via `bun install -g @openai/codex@latest`.
    BunGlobalLatest,
    /// Update via `brew upgrade codex`.
    BrewUpgrade,
}

impl UpdateAction {
    /// Returns the list of command-line arguments for invoking the update.
    pub fn command_args(&self) -> (&'static str, &'static [&'static str]) {
        match self {
            UpdateAction::NpmGlobalLatest => ("npm", &["install", "-g", "@openai/codex@latest"]),
            UpdateAction::BunGlobalLatest => ("bun", &["install", "-g", "@openai/codex@latest"]),
            UpdateAction::BrewUpgrade => ("brew", &["upgrade", "codex"]),
        }
    }

    /// Returns string representation of the command-line arguments for invoking the update.
    pub fn command_str(&self) -> String {
        let (command, args) = self.command_args();
        let args_str = args.join(" ");
        format!("{command} {args_str}")
    }
}

mod wrapping;

#[cfg(test)]
pub mod test_backend;

#[cfg(test)]
mod auth_tests {
    use super::*;
    use codex_core::auth::AuthDotJson;
    use codex_core::auth::write_auth_json;
    use tempfile::tempdir;

    #[test]
    fn login_status_uses_parent_codex_home_for_auth() {
        let global_home = tempdir().expect("tempdir");
        let auth_path = global_home.path().join("auth.json");
        write_auth_json(
            &auth_path,
            &AuthDotJson {
                openai_api_key: Some("sk-test".to_string()),
                tokens: None,
                last_refresh: None,
            },
        )
        .expect("write auth.json");

        let agent_home = tempdir().expect("tempdir");
        let mut config = Config::load_from_base_config_with_overrides(
            ConfigToml::default(),
            ConfigOverrides::default(),
            agent_home.path().to_path_buf(),
        )
        .expect("config");
        config.model_provider.requires_openai_auth = true;

        let status = get_login_status(&config, global_home.path());
        assert!(matches!(status, LoginStatus::AuthMode(AuthMode::ApiKey)));
    }

    #[test]
    fn shared_auth_manager_reads_parent_auth() {
        let global_home = tempdir().expect("tempdir");
        let auth_path = global_home.path().join("auth.json");
        write_auth_json(
            &auth_path,
            &AuthDotJson {
                openai_api_key: Some("sk-test".to_string()),
                tokens: None,
                last_refresh: None,
            },
        )
        .expect("write auth.json");

        let manager = AuthManager::shared(global_home.path().to_path_buf(), false);
        let auth = manager.auth().expect("auth loaded");
        assert!(matches!(auth.mode, AuthMode::ApiKey));
    }
}

#[cfg(not(debug_assertions))]
mod updates;

use crate::onboarding::TrustDirectorySelection;
use crate::onboarding::WSL_INSTRUCTIONS;
use crate::onboarding::onboarding_screen::OnboardingScreenArgs;
use crate::onboarding::onboarding_screen::run_onboarding_app;
use crate::tui::Tui;
pub use cli::Cli;
pub use markdown_render::render_markdown_text;
pub use public_widgets::composer_input::ComposerAction;
pub use public_widgets::composer_input::ComposerInput;
use std::io::Write as _;

// (tests access modules directly within the crate)

pub async fn run_main(
    cli: Cli,
    codex_linux_sandbox_exe: Option<PathBuf>,
) -> std::io::Result<AppExitInfo> {
    let (sandbox_mode, approval_policy) = if cli.full_auto {
        (
            Some(SandboxMode::WorkspaceWrite),
            Some(AskForApproval::OnRequest),
        )
    } else if cli.dangerously_bypass_approvals_and_sandbox {
        (
            Some(SandboxMode::DangerFullAccess),
            Some(AskForApproval::Never),
        )
    } else {
        (
            cli.sandbox_mode.map(Into::<SandboxMode>::into),
            cli.approval_policy.map(Into::into),
        )
    };

    // When using `--oss`, let the bootstrapper pick the model (defaulting to
    // gpt-oss:20b) and ensure it is present locally. Also, force the built‑in
    // `oss` model provider.
    let model = if let Some(model) = &cli.model {
        Some(model.clone())
    } else if cli.oss {
        Some(DEFAULT_OSS_MODEL.to_owned())
    } else {
        None // No model specified, will use the default.
    };

    let model_provider_override = if cli.oss {
        Some(BUILT_IN_OSS_MODEL_PROVIDER_ID.to_owned())
    } else {
        None
    };

    // canonicalize the cwd
    let cwd = cli.cwd.clone().map(|p| p.canonicalize().unwrap_or(p));

    let overrides = ConfigOverrides {
        model,
        review_model: None,
        approval_policy,
        sandbox_mode,
        cwd,
        model_provider: model_provider_override,
        config_profile: cli.config_profile.clone(),
        codex_linux_sandbox_exe,
        base_instructions: None,
        include_plan_tool: Some(true),
        include_delegate_tool: Some(true),
        include_apply_patch_tool: None,
        include_view_image_tool: None,
        show_raw_agent_reasoning: cli.oss.then_some(true),
        tools_web_search_request: cli.web_search.then_some(true),
    };
<<<<<<< HEAD
    let mut delegate_config_overrides = overrides.clone();
    delegate_config_overrides.include_delegate_tool = None;
    let delegate_cli_overrides = cli.config_overrides.clone();
    #[allow(clippy::print_stderr)]
    let agent_context = match codex_multi_agent::load_agent_context(
        cli.agent.as_deref(),
        &cli.config_overrides,
        overrides,
    )
    .await
    {
        Ok(ctx) => ctx,
        Err(err) => {
            eprintln!("Error loading configuration: {err}");
            std::process::exit(1);
        }
    };
    let allowed_agents = agent_context.allowed_agents().to_vec();
    let global_codex_home = agent_context.global_codex_home().to_path_buf();
    let config_toml = agent_context.config_toml().clone();
    let mut config = agent_context.into_config();

    let cli_profile_override = cli.config_profile.clone();
    let active_profile = cli_profile_override
        .clone()
        .or_else(|| config_toml.profile.clone());

    let should_show_trust_screen = determine_repo_trust_state(
        &mut config,
        &config_toml,
        approval_policy,
        sandbox_mode,
        cli_profile_override,
    )?;
=======
    let raw_overrides = cli.config_overrides.raw_overrides.clone();
    let overrides_cli = codex_common::CliConfigOverrides { raw_overrides };
    let cli_kv_overrides = match overrides_cli.parse_overrides() {
        Ok(v) => v,
        #[allow(clippy::print_stderr)]
        Err(e) => {
            eprintln!("Error parsing -c overrides: {e}");
            std::process::exit(1);
        }
    };

    let config = load_config_or_exit(cli_kv_overrides.clone(), overrides.clone()).await;
>>>>>>> 44ceaf08

    let active_profile = config.active_profile.clone();
    let log_dir = codex_core::config::log_dir(&config)?;
    std::fs::create_dir_all(&log_dir)?;
    // Open (or create) your log file, appending to it.
    let mut log_file_opts = OpenOptions::new();
    log_file_opts.create(true).append(true);

    // Ensure the file is only readable and writable by the current user.
    // Doing the equivalent to `chmod 600` on Windows is quite a bit more code
    // and requires the Windows API crates, so we can reconsider that when
    // Codex CLI is officially supported on Windows.
    #[cfg(unix)]
    {
        use std::os::unix::fs::OpenOptionsExt;
        log_file_opts.mode(0o600);
    }

    let log_file = log_file_opts.open(log_dir.join("codex-tui.log"))?;

    // Wrap file in non‑blocking writer.
    let (non_blocking, _guard) = non_blocking(log_file);

    // use RUST_LOG env var, default to info for codex crates.
    let env_filter = || {
        EnvFilter::try_from_default_env().unwrap_or_else(|_| {
            EnvFilter::new("codex_core=info,codex_tui=info,codex_rmcp_client=info")
        })
    };

    let file_layer = tracing_subscriber::fmt::layer()
        .with_writer(non_blocking)
        .with_target(false)
        .with_span_events(tracing_subscriber::fmt::format::FmtSpan::CLOSE)
        .with_filter(env_filter());

    let feedback = codex_feedback::CodexFeedback::new();
    let targets = Targets::new().with_default(tracing::Level::TRACE);

    let feedback_layer = tracing_subscriber::fmt::layer()
        .with_writer(feedback.make_writer())
        .with_ansi(false)
        .with_target(false)
        .with_filter(targets);

    if cli.oss {
        codex_ollama::ensure_oss_ready(&config)
            .await
            .map_err(|e| std::io::Error::other(format!("OSS setup failed: {e}")))?;
    }

    let otel = codex_core::otel_init::build_provider(&config, env!("CARGO_PKG_VERSION"));

    #[allow(clippy::print_stderr)]
    let otel = match otel {
        Ok(otel) => otel,
        Err(e) => {
            eprintln!("Could not create otel exporter: {e}");
            std::process::exit(1);
        }
    };

    if let Some(provider) = otel.as_ref() {
        let otel_layer = OpenTelemetryTracingBridge::new(&provider.logger).with_filter(
            tracing_subscriber::filter::filter_fn(codex_core::otel_init::codex_export_filter),
        );

        let _ = tracing_subscriber::registry()
            .with(file_layer)
            .with(feedback_layer)
            .with(otel_layer)
            .try_init();
    } else {
        let _ = tracing_subscriber::registry()
            .with(file_layer)
            .with(feedback_layer)
            .try_init();
    };

    run_ratatui_app(
        cli,
        config,
<<<<<<< HEAD
        active_profile,
        should_show_trust_screen,
        global_codex_home,
        delegate_cli_overrides,
        delegate_config_overrides,
        allowed_agents,
=======
        overrides,
        cli_kv_overrides,
        active_profile,
        feedback,
>>>>>>> 44ceaf08
    )
    .await
    .map_err(|err| std::io::Error::other(err.to_string()))
}

async fn run_ratatui_app(
    cli: Cli,
    initial_config: Config,
    overrides: ConfigOverrides,
    cli_kv_overrides: Vec<(String, toml::Value)>,
    active_profile: Option<String>,
<<<<<<< HEAD
    should_show_trust_screen: bool,
    global_codex_home: PathBuf,
    delegate_cli_overrides: CliConfigOverrides,
    delegate_config_overrides: ConfigOverrides,
    allowed_agents: Vec<AgentId>,
=======
    feedback: codex_feedback::CodexFeedback,
>>>>>>> 44ceaf08
) -> color_eyre::Result<AppExitInfo> {
    color_eyre::install()?;

    // Forward panic reports through tracing so they appear in the UI status
    // line, but do not swallow the default/color-eyre panic handler.
    // Chain to the previous hook so users still get a rich panic report
    // (including backtraces) after we restore the terminal.
    let prev_hook = std::panic::take_hook();
    std::panic::set_hook(Box::new(move |info| {
        tracing::error!("panic: {info}");
        prev_hook(info);
    }));
    let mut terminal = tui::init()?;
    terminal.clear()?;

    let mut tui = Tui::new(terminal);

    #[cfg(not(debug_assertions))]
    {
        use crate::update_prompt::UpdatePromptOutcome;

        let skip_update_prompt = cli.prompt.as_ref().is_some_and(|prompt| !prompt.is_empty());
        if !skip_update_prompt {
            match update_prompt::run_update_prompt_if_needed(&mut tui, &initial_config).await? {
                UpdatePromptOutcome::Continue => {}
                UpdatePromptOutcome::RunUpdate(action) => {
                    crate::tui::restore()?;
                    return Ok(AppExitInfo {
                        token_usage: codex_core::protocol::TokenUsage::default(),
                        conversation_id: None,
                        update_action: Some(action),
                    });
                }
            }
        }
    }

    // Show update banner in terminal history (instead of stderr) so it is visible
    // within the TUI scrollback. Building spans keeps styling consistent.
    #[cfg(not(debug_assertions))]
    if let Some(latest_version) = updates::get_upgrade_version(&initial_config) {
        use crate::history_cell::padded_emoji;
        use crate::history_cell::with_border_with_inner_width;
        use ratatui::style::Stylize as _;
        use ratatui::text::Line;

        let current_version = env!("CARGO_PKG_VERSION");

        let mut content_lines: Vec<Line<'static>> = vec![
            Line::from(vec![
                padded_emoji("✨").bold().cyan(),
                "Update available!".bold().cyan(),
                " ".into(),
                format!("{current_version} -> {latest_version}.").bold(),
            ]),
            Line::from(""),
            Line::from("See full release notes:"),
            Line::from(""),
            Line::from(
                "https://github.com/openai/codex/releases/latest"
                    .cyan()
                    .underlined(),
            ),
            Line::from(""),
        ];

        if let Some(update_action) = get_update_action() {
            content_lines.push(Line::from(vec![
                "Run ".into(),
                update_action.command_str().cyan(),
                " to update.".into(),
            ]));
        } else {
            content_lines.push(Line::from(vec![
                "See ".into(),
                "https://github.com/openai/codex".cyan().underlined(),
                " for installation options.".into(),
            ]));
        }

        let viewport_width = tui.terminal.viewport_area.width as usize;
        let inner_width = viewport_width.saturating_sub(4).max(1);
        let mut lines = with_border_with_inner_width(content_lines, inner_width);
        lines.push("".into());
        tui.insert_history_lines(lines);
    }

    // Initialize high-fidelity session event logging if enabled.
    session_log::maybe_init(&initial_config);

<<<<<<< HEAD
    let auth_manager = AuthManager::shared(global_codex_home.clone(), false);
    let delegate_orchestrator = Arc::new(AgentOrchestrator::new(
        global_codex_home.clone(),
        auth_manager.clone(),
        SessionSource::Cli,
        delegate_cli_overrides,
        delegate_config_overrides,
        allowed_agents,
        config.multi_agent.max_concurrent_delegates,
    ));
    let login_status = get_login_status(&config, &global_codex_home);
=======
    let auth_manager = AuthManager::shared(initial_config.codex_home.clone(), false);
    let login_status = get_login_status(&initial_config);
    let should_show_trust_screen = should_show_trust_screen(&initial_config);
>>>>>>> 44ceaf08
    let should_show_windows_wsl_screen =
        cfg!(target_os = "windows") && !initial_config.windows_wsl_setup_acknowledged;
    let should_show_onboarding = should_show_onboarding(
        login_status,
        &initial_config,
        should_show_trust_screen,
        should_show_windows_wsl_screen,
    );

    let config = if should_show_onboarding {
        let onboarding_result = run_onboarding_app(
            OnboardingScreenArgs {
                show_login_screen: should_show_login_screen(login_status, &initial_config),
                show_windows_wsl_screen: should_show_windows_wsl_screen,
                show_trust_screen: should_show_trust_screen,
                login_status,
                auth_manager: auth_manager.clone(),
                config: initial_config.clone(),
            },
            &mut tui,
        )
        .await?;
        if onboarding_result.windows_install_selected {
            restore();
            session_log::log_session_end();
            let _ = tui.terminal.clear();
            if let Err(err) = writeln!(std::io::stdout(), "{WSL_INSTRUCTIONS}") {
                tracing::error!("Failed to write WSL instructions: {err}");
            }
            return Ok(AppExitInfo {
                token_usage: codex_core::protocol::TokenUsage::default(),
                conversation_id: None,
                update_action: None,
            });
        }
        // if the user acknowledged windows or made an explicit decision ato trust the directory, reload the config accordingly
        if should_show_windows_wsl_screen
            || onboarding_result
                .directory_trust_decision
                .map(|d| d == TrustDirectorySelection::Trust)
                .unwrap_or(false)
        {
            load_config_or_exit(cli_kv_overrides, overrides).await
        } else {
            initial_config
        }
    } else {
        initial_config
    };

    // Determine resume behavior: explicit id, then resume last, then picker.
    let resume_selection = if let Some(id_str) = cli.resume_session_id.as_deref() {
        match find_conversation_path_by_id_str(&config.codex_home, id_str).await? {
            Some(path) => resume_picker::ResumeSelection::Resume(path),
            None => {
                error!("Error finding conversation path: {id_str}");
                resume_picker::ResumeSelection::StartFresh
            }
        }
    } else if cli.resume_last {
        match RolloutRecorder::list_conversations(
            &config.codex_home,
            1,
            None,
            INTERACTIVE_SESSION_SOURCES,
        )
        .await
        {
            Ok(page) => page
                .items
                .first()
                .map(|it| resume_picker::ResumeSelection::Resume(it.path.clone()))
                .unwrap_or(resume_picker::ResumeSelection::StartFresh),
            Err(_) => resume_picker::ResumeSelection::StartFresh,
        }
    } else if cli.resume_picker {
        match resume_picker::run_resume_picker(&mut tui, &config.codex_home).await? {
            resume_picker::ResumeSelection::Exit => {
                restore();
                session_log::log_session_end();
                return Ok(AppExitInfo {
                    token_usage: codex_core::protocol::TokenUsage::default(),
                    conversation_id: None,
                    update_action: None,
                });
            }
            other => other,
        }
    } else {
        resume_picker::ResumeSelection::StartFresh
    };

    let Cli { prompt, images, .. } = cli;

    let app_result = App::run(
        &mut tui,
        auth_manager,
        delegate_orchestrator,
        config,
        active_profile,
        prompt,
        images,
        resume_selection,
        feedback,
    )
    .await;

    restore();
    // Mark the end of the recorded session.
    session_log::log_session_end();
    // ignore error when collecting usage – report underlying error instead
    app_result
}

/// Get the update action from the environment.
/// Returns `None` if not managed by npm, bun, or brew.
#[cfg(not(debug_assertions))]
pub(crate) fn get_update_action() -> Option<UpdateAction> {
    let exe = std::env::current_exe().unwrap_or_default();
    let managed_by_npm = std::env::var_os("CODEX_MANAGED_BY_NPM").is_some();
    let managed_by_bun = std::env::var_os("CODEX_MANAGED_BY_BUN").is_some();
    if managed_by_npm {
        Some(UpdateAction::NpmGlobalLatest)
    } else if managed_by_bun {
        Some(UpdateAction::BunGlobalLatest)
    } else if cfg!(target_os = "macos")
        && (exe.starts_with("/opt/homebrew") || exe.starts_with("/usr/local"))
    {
        Some(UpdateAction::BrewUpgrade)
    } else {
        None
    }
}

#[test]
#[cfg(not(debug_assertions))]
fn test_get_update_action() {
    let prev = std::env::var_os("CODEX_MANAGED_BY_NPM");

    // First: no npm var -> expect None (we do not run from brew in CI)
    unsafe { std::env::remove_var("CODEX_MANAGED_BY_NPM") };
    assert_eq!(get_update_action(), None);

    // Then: with npm var -> expect NpmGlobalLatest
    unsafe { std::env::set_var("CODEX_MANAGED_BY_NPM", "1") };
    assert_eq!(get_update_action(), Some(UpdateAction::NpmGlobalLatest));

    // Restore prior value to avoid leaking state
    if let Some(v) = prev {
        unsafe { std::env::set_var("CODEX_MANAGED_BY_NPM", v) };
    } else {
        unsafe { std::env::remove_var("CODEX_MANAGED_BY_NPM") };
    }
}

#[expect(
    clippy::print_stderr,
    reason = "TUI should no longer be displayed, so we can write to stderr."
)]
fn restore() {
    if let Err(err) = tui::restore() {
        eprintln!(
            "failed to restore terminal. Run `reset` or restart your terminal to recover: {err}"
        );
    }
}

#[derive(Debug, Clone, Copy, PartialEq, Eq)]
pub enum LoginStatus {
    AuthMode(AuthMode),
    NotAuthenticated,
}

fn get_login_status(config: &Config, auth_codex_home: &Path) -> LoginStatus {
    if config.model_provider.requires_openai_auth {
        // Reading the OpenAI API key is an async operation because it may need
        // to refresh the token. Block on it.
        match CodexAuth::from_codex_home(auth_codex_home) {
            Ok(Some(auth)) => LoginStatus::AuthMode(auth.mode),
            Ok(None) => LoginStatus::NotAuthenticated,
            Err(err) => {
                error!("Failed to read auth.json: {err}");
                LoginStatus::NotAuthenticated
            }
        }
    } else {
        LoginStatus::NotAuthenticated
    }
}

async fn load_config_or_exit(
    cli_kv_overrides: Vec<(String, toml::Value)>,
    overrides: ConfigOverrides,
) -> Config {
    #[allow(clippy::print_stderr)]
    match Config::load_with_cli_overrides(cli_kv_overrides, overrides).await {
        Ok(config) => config,
        Err(err) => {
            eprintln!("Error loading configuration: {err}");
            std::process::exit(1);
        }
    }
}

/// Determine if user has configured a sandbox / approval policy,
/// or if the current cwd project is already trusted. If not, we need to
/// show the trust screen.
fn should_show_trust_screen(config: &Config) -> bool {
    if config.did_user_set_custom_approval_policy_or_sandbox_mode {
        // if the user has overridden either approval policy or sandbox mode,
        // skip the trust flow
        false
    } else {
        // otherwise, skip iff the active project is trusted
        !config.active_project.is_trusted()
    }
}

fn should_show_onboarding(
    login_status: LoginStatus,
    config: &Config,
    show_trust_screen: bool,
    show_windows_wsl_screen: bool,
) -> bool {
    if show_windows_wsl_screen {
        return true;
    }

    if show_trust_screen {
        return true;
    }

    should_show_login_screen(login_status, config)
}

fn should_show_login_screen(login_status: LoginStatus, config: &Config) -> bool {
    // Only show the login screen for providers that actually require OpenAI auth
    // (OpenAI or equivalents). For OSS/other providers, skip login entirely.
    if !config.model_provider.requires_openai_auth {
        return false;
    }

    login_status == LoginStatus::NotAuthenticated
}<|MERGE_RESOLUTION|>--- conflicted
+++ resolved
@@ -14,18 +14,12 @@
 use codex_core::RolloutRecorder;
 use codex_core::config::Config;
 use codex_core::config::ConfigOverrides;
-<<<<<<< HEAD
-use codex_core::config::ConfigToml;
 use codex_core::find_conversation_path_by_id_str;
 use codex_core::protocol::AskForApproval;
-use codex_core::protocol::SandboxPolicy;
 use codex_core::protocol::SessionSource;
+use codex_multi_agent::AgentContext;
 use codex_multi_agent::AgentId;
 use codex_multi_agent::AgentOrchestrator;
-=======
-use codex_core::find_conversation_path_by_id_str;
-use codex_core::protocol::AskForApproval;
->>>>>>> 44ceaf08
 use codex_ollama::DEFAULT_OSS_MODEL;
 use codex_protocol::config_types::SandboxMode;
 use opentelemetry_appender_tracing::layer::OpenTelemetryTracingBridge;
@@ -123,6 +117,8 @@
     use super::*;
     use codex_core::auth::AuthDotJson;
     use codex_core::auth::write_auth_json;
+    use codex_core::config::ConfigOverrides;
+    use codex_core::config::ConfigToml;
     use tempfile::tempdir;
 
     #[test]
@@ -246,45 +242,13 @@
         show_raw_agent_reasoning: cli.oss.then_some(true),
         tools_web_search_request: cli.web_search.then_some(true),
     };
-<<<<<<< HEAD
     let mut delegate_config_overrides = overrides.clone();
     delegate_config_overrides.include_delegate_tool = None;
     let delegate_cli_overrides = cli.config_overrides.clone();
-    #[allow(clippy::print_stderr)]
-    let agent_context = match codex_multi_agent::load_agent_context(
-        cli.agent.as_deref(),
-        &cli.config_overrides,
-        overrides,
-    )
-    .await
-    {
-        Ok(ctx) => ctx,
-        Err(err) => {
-            eprintln!("Error loading configuration: {err}");
-            std::process::exit(1);
-        }
-    };
-    let allowed_agents = agent_context.allowed_agents().to_vec();
-    let global_codex_home = agent_context.global_codex_home().to_path_buf();
-    let config_toml = agent_context.config_toml().clone();
-    let mut config = agent_context.into_config();
-
-    let cli_profile_override = cli.config_profile.clone();
-    let active_profile = cli_profile_override
-        .clone()
-        .or_else(|| config_toml.profile.clone());
-
-    let should_show_trust_screen = determine_repo_trust_state(
-        &mut config,
-        &config_toml,
-        approval_policy,
-        sandbox_mode,
-        cli_profile_override,
-    )?;
-=======
+
     let raw_overrides = cli.config_overrides.raw_overrides.clone();
     let overrides_cli = codex_common::CliConfigOverrides { raw_overrides };
-    let cli_kv_overrides = match overrides_cli.parse_overrides() {
+    let _cli_kv_overrides = match overrides_cli.parse_overrides() {
         Ok(v) => v,
         #[allow(clippy::print_stderr)]
         Err(e) => {
@@ -293,8 +257,15 @@
         }
     };
 
-    let config = load_config_or_exit(cli_kv_overrides.clone(), overrides.clone()).await;
->>>>>>> 44ceaf08
+    let agent_context = load_agent_context_or_exit(
+        cli.agent.as_deref(),
+        &cli.config_overrides,
+        overrides.clone(),
+    )
+    .await;
+    let allowed_agents = agent_context.allowed_agents().to_vec();
+    let global_codex_home = agent_context.global_codex_home().to_path_buf();
+    let config = agent_context.into_config();
 
     let active_profile = config.active_profile.clone();
     let log_dir = codex_core::config::log_dir(&config)?;
@@ -377,19 +348,13 @@
     run_ratatui_app(
         cli,
         config,
-<<<<<<< HEAD
+        overrides,
         active_profile,
-        should_show_trust_screen,
+        feedback,
         global_codex_home,
         delegate_cli_overrides,
         delegate_config_overrides,
         allowed_agents,
-=======
-        overrides,
-        cli_kv_overrides,
-        active_profile,
-        feedback,
->>>>>>> 44ceaf08
     )
     .await
     .map_err(|err| std::io::Error::other(err.to_string()))
@@ -399,19 +364,16 @@
     cli: Cli,
     initial_config: Config,
     overrides: ConfigOverrides,
-    cli_kv_overrides: Vec<(String, toml::Value)>,
     active_profile: Option<String>,
-<<<<<<< HEAD
-    should_show_trust_screen: bool,
+    feedback: codex_feedback::CodexFeedback,
     global_codex_home: PathBuf,
     delegate_cli_overrides: CliConfigOverrides,
     delegate_config_overrides: ConfigOverrides,
     allowed_agents: Vec<AgentId>,
-=======
-    feedback: codex_feedback::CodexFeedback,
->>>>>>> 44ceaf08
 ) -> color_eyre::Result<AppExitInfo> {
     color_eyre::install()?;
+    let mut global_codex_home = global_codex_home;
+    let mut allowed_agents = allowed_agents;
 
     // Forward panic reports through tracing so they appear in the UI status
     // line, but do not swallow the default/color-eyre panic handler.
@@ -500,23 +462,9 @@
     // Initialize high-fidelity session event logging if enabled.
     session_log::maybe_init(&initial_config);
 
-<<<<<<< HEAD
-    let auth_manager = AuthManager::shared(global_codex_home.clone(), false);
-    let delegate_orchestrator = Arc::new(AgentOrchestrator::new(
-        global_codex_home.clone(),
-        auth_manager.clone(),
-        SessionSource::Cli,
-        delegate_cli_overrides,
-        delegate_config_overrides,
-        allowed_agents,
-        config.multi_agent.max_concurrent_delegates,
-    ));
-    let login_status = get_login_status(&config, &global_codex_home);
-=======
-    let auth_manager = AuthManager::shared(initial_config.codex_home.clone(), false);
-    let login_status = get_login_status(&initial_config);
+    let mut auth_manager = AuthManager::shared(global_codex_home.clone(), false);
+    let login_status = get_login_status(&initial_config, &global_codex_home);
     let should_show_trust_screen = should_show_trust_screen(&initial_config);
->>>>>>> 44ceaf08
     let should_show_windows_wsl_screen =
         cfg!(target_os = "windows") && !initial_config.windows_wsl_setup_acknowledged;
     let should_show_onboarding = should_show_onboarding(
@@ -552,20 +500,39 @@
                 update_action: None,
             });
         }
-        // if the user acknowledged windows or made an explicit decision ato trust the directory, reload the config accordingly
+        // if the user acknowledged windows or made an explicit decision to trust the directory, reload the config accordingly
         if should_show_windows_wsl_screen
             || onboarding_result
                 .directory_trust_decision
                 .map(|d| d == TrustDirectorySelection::Trust)
                 .unwrap_or(false)
         {
-            load_config_or_exit(cli_kv_overrides, overrides).await
+            let context = load_agent_context_or_exit(
+                cli.agent.as_deref(),
+                &delegate_cli_overrides,
+                overrides.clone(),
+            )
+            .await;
+            allowed_agents = context.allowed_agents().to_vec();
+            global_codex_home = context.global_codex_home().to_path_buf();
+            auth_manager = AuthManager::shared(global_codex_home.clone(), false);
+            context.into_config()
         } else {
             initial_config
         }
     } else {
         initial_config
     };
+
+    let delegate_orchestrator = Arc::new(AgentOrchestrator::new(
+        global_codex_home.clone(),
+        auth_manager.clone(),
+        SessionSource::Cli,
+        delegate_cli_overrides,
+        delegate_config_overrides,
+        allowed_agents,
+        config.multi_agent.max_concurrent_delegates,
+    ));
 
     // Determine resume behavior: explicit id, then resume last, then picker.
     let resume_selection = if let Some(id_str) = cli.resume_session_id.as_deref() {
@@ -707,13 +674,14 @@
     }
 }
 
-async fn load_config_or_exit(
-    cli_kv_overrides: Vec<(String, toml::Value)>,
+async fn load_agent_context_or_exit(
+    agent_slug: Option<&str>,
+    cli_overrides: &CliConfigOverrides,
     overrides: ConfigOverrides,
-) -> Config {
+) -> AgentContext {
     #[allow(clippy::print_stderr)]
-    match Config::load_with_cli_overrides(cli_kv_overrides, overrides).await {
-        Ok(config) => config,
+    match codex_multi_agent::load_agent_context(agent_slug, cli_overrides, overrides).await {
+        Ok(context) => context,
         Err(err) => {
             eprintln!("Error loading configuration: {err}");
             std::process::exit(1);
