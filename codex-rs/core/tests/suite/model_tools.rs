#![allow(clippy::unwrap_used)]

use codex_core::CodexAuth;
use codex_core::ConversationManager;
use codex_core::ModelProviderInfo;
use codex_core::built_in_model_providers;
use codex_core::features::Feature;
use codex_core::model_family::find_family_for_model;
use codex_core::protocol::EventMsg;
use codex_core::protocol::InputItem;
use codex_core::protocol::Op;
use core_test_support::load_default_config_for_test;
use core_test_support::load_sse_fixture_with_id;
use core_test_support::responses;
use core_test_support::skip_if_no_network;
use core_test_support::wait_for_event;
use tempfile::TempDir;
use wiremock::MockServer;

fn sse_completed(id: &str) -> String {
    load_sse_fixture_with_id("tests/fixtures/completed_template.json", id)
}

#[allow(clippy::expect_used)]
fn tool_identifiers(body: &serde_json::Value) -> Vec<String> {
    body["tools"]
        .as_array()
        .unwrap()
        .iter()
        .map(|tool| {
            tool.get("name")
                .and_then(|v| v.as_str())
                .or_else(|| tool.get("type").and_then(|v| v.as_str()))
                .map(std::string::ToString::to_string)
                .expect("tool should have either name or type")
        })
        .collect()
}

#[allow(clippy::expect_used)]
async fn collect_tool_identifiers_for_model(model: &str) -> Vec<String> {
    let server = MockServer::start().await;

    let sse = sse_completed(model);
    let resp_mock = responses::mount_sse_once_match(&server, wiremock::matchers::any(), sse).await;

    let model_provider = ModelProviderInfo {
        base_url: Some(format!("{}/v1", server.uri())),
        ..built_in_model_providers()["openai"].clone()
    };

    let cwd = TempDir::new().unwrap();
    let codex_home = TempDir::new().unwrap();
    let mut config = load_default_config_for_test(&codex_home);
    config.cwd = cwd.path().to_path_buf();
    config.model_provider = model_provider;
    config.model = model.to_string();
    config.model_family =
        find_family_for_model(model).unwrap_or_else(|| panic!("unknown model family for {model}"));
<<<<<<< HEAD
    config.include_plan_tool = false;
    config.include_delegate_tool = false;
    config.include_apply_patch_tool = false;
    config.include_view_image_tool = false;
    config.tools_web_search_request = false;
    config.use_experimental_streamable_shell_tool = false;
    config.use_experimental_unified_exec_tool = false;
=======
    config.features.disable(Feature::PlanTool);
    config.features.disable(Feature::ApplyPatchFreeform);
    config.features.disable(Feature::ViewImageTool);
    config.features.disable(Feature::WebSearchRequest);
    config.features.disable(Feature::StreamableShell);
    config.features.disable(Feature::UnifiedExec);
>>>>>>> 8fed0b53

    let conversation_manager =
        ConversationManager::with_auth(CodexAuth::from_api_key("Test API Key"));
    let codex = conversation_manager
        .new_conversation(config)
        .await
        .expect("create new conversation")
        .conversation;

    codex
        .submit(Op::UserInput {
            items: vec![InputItem::Text {
                text: "hello tools".into(),
            }],
        })
        .await
        .unwrap();
    wait_for_event(&codex, |ev| matches!(ev, EventMsg::TaskComplete(_))).await;

    let body = resp_mock.single_request().body_json();
    tool_identifiers(&body)
}

#[tokio::test(flavor = "multi_thread", worker_threads = 2)]
async fn model_selects_expected_tools() {
    skip_if_no_network!();
    use pretty_assertions::assert_eq;

    let codex_tools = collect_tool_identifiers_for_model("codex-mini-latest").await;
    assert_eq!(
        codex_tools,
        vec!["local_shell".to_string()],
        "codex-mini-latest should expose the local shell tool",
    );

    let o3_tools = collect_tool_identifiers_for_model("o3").await;
    assert_eq!(
        o3_tools,
        vec!["shell".to_string()],
        "o3 should expose the generic shell tool",
    );

    let gpt5_codex_tools = collect_tool_identifiers_for_model("gpt-5-codex").await;
    assert_eq!(
        gpt5_codex_tools,
        vec!["shell".to_string(), "apply_patch".to_string(),],
        "gpt-5-codex should expose the apply_patch tool",
    );
}<|MERGE_RESOLUTION|>--- conflicted
+++ resolved
@@ -57,7 +57,6 @@
     config.model = model.to_string();
     config.model_family =
         find_family_for_model(model).unwrap_or_else(|| panic!("unknown model family for {model}"));
-<<<<<<< HEAD
     config.include_plan_tool = false;
     config.include_delegate_tool = false;
     config.include_apply_patch_tool = false;
@@ -65,14 +64,12 @@
     config.tools_web_search_request = false;
     config.use_experimental_streamable_shell_tool = false;
     config.use_experimental_unified_exec_tool = false;
-=======
     config.features.disable(Feature::PlanTool);
     config.features.disable(Feature::ApplyPatchFreeform);
     config.features.disable(Feature::ViewImageTool);
     config.features.disable(Feature::WebSearchRequest);
     config.features.disable(Feature::StreamableShell);
     config.features.disable(Feature::UnifiedExec);
->>>>>>> 8fed0b53
 
     let conversation_manager =
         ConversationManager::with_auth(CodexAuth::from_api_key("Test API Key"));
