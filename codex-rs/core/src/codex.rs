use std::borrow::Cow;
use std::fmt::Debug;
use std::path::PathBuf;
use std::sync::Arc;
use std::sync::atomic::AtomicU64;

use crate::AuthManager;
use crate::client_common::REVIEW_PROMPT;
use crate::delegate_tool::DelegateToolAdapter;
use crate::event_mapping::map_response_item_to_event_messages;
use crate::function_tool::FunctionCallError;
use crate::review_format::format_review_findings_block;
use crate::terminal;
use crate::user_notification::UserNotifier;
use async_channel::Receiver;
use async_channel::Sender;
use codex_apply_patch::ApplyPatchAction;
use codex_protocol::ConversationId;
use codex_protocol::protocol::ConversationPathResponseEvent;
use codex_protocol::protocol::ExitedReviewModeEvent;
use codex_protocol::protocol::ReviewRequest;
use codex_protocol::protocol::RolloutItem;
use codex_protocol::protocol::SessionSource;
use codex_protocol::protocol::TaskStartedEvent;
use codex_protocol::protocol::TurnAbortReason;
use codex_protocol::protocol::TurnContextItem;
use futures::future::BoxFuture;
use futures::prelude::*;
use futures::stream::FuturesOrdered;
use mcp_types::CallToolResult;
use serde_json;
use serde_json::Value;
use tokio::sync::Mutex;
use tokio::sync::oneshot;
use tracing::debug;
use tracing::error;
use tracing::info;
use tracing::trace;
use tracing::warn;

use crate::ModelProviderInfo;
use crate::apply_patch::convert_apply_patch_to_protocol;
use crate::client::ModelClient;
use crate::client_common::Prompt;
use crate::client_common::ResponseEvent;
use crate::config::Config;
use crate::config_types::ShellEnvironmentPolicy;
use crate::conversation_history::ConversationHistory;
use crate::environment_context::EnvironmentContext;
use crate::error::CodexErr;
use crate::error::Result as CodexResult;
use crate::exec::ExecToolCallOutput;
#[cfg(test)]
use crate::exec::StreamOutput;
use crate::exec_command::ExecCommandParams;
use crate::exec_command::ExecSessionManager;
use crate::exec_command::WriteStdinParams;
use crate::executor::Executor;
use crate::executor::ExecutorConfig;
use crate::executor::normalize_exec_result;
use crate::mcp::auth::compute_auth_statuses;
use crate::mcp_connection_manager::McpConnectionManager;
use crate::model_family::find_family_for_model;
use crate::openai_model_info::get_model_info;
use crate::openai_tools::ToolsConfig;
use crate::openai_tools::ToolsConfigParams;
use crate::parse_command::parse_command;
use crate::project_doc::get_user_instructions;
use crate::protocol::AgentMessageDeltaEvent;
use crate::protocol::AgentReasoningDeltaEvent;
use crate::protocol::AgentReasoningRawContentDeltaEvent;
use crate::protocol::AgentReasoningSectionBreakEvent;
use crate::protocol::ApplyPatchApprovalRequestEvent;
use crate::protocol::AskForApproval;
use crate::protocol::BackgroundEventEvent;
use crate::protocol::ErrorEvent;
use crate::protocol::Event;
use crate::protocol::EventMsg;
use crate::protocol::ExecApprovalRequestEvent;
use crate::protocol::ExecCommandBeginEvent;
use crate::protocol::ExecCommandEndEvent;
use crate::protocol::InputItem;
use crate::protocol::ListCustomPromptsResponseEvent;
use crate::protocol::Op;
use crate::protocol::PatchApplyBeginEvent;
use crate::protocol::PatchApplyEndEvent;
use crate::protocol::RateLimitSnapshot;
use crate::protocol::ReviewDecision;
use crate::protocol::ReviewOutputEvent;
use crate::protocol::SandboxPolicy;
use crate::protocol::SessionConfiguredEvent;
use crate::protocol::StreamErrorEvent;
use crate::protocol::Submission;
use crate::protocol::TokenCountEvent;
use crate::protocol::TokenUsage;
use crate::protocol::TurnDiffEvent;
use crate::protocol::WebSearchBeginEvent;
use crate::rollout::RolloutRecorder;
use crate::rollout::RolloutRecorderParams;
use crate::shell;
use crate::state::ActiveTurn;
use crate::state::SessionServices;
use crate::state::TaskKind;
use crate::tasks::CompactTask;
use crate::tasks::RegularTask;
use crate::tasks::ReviewTask;
use crate::tools::ToolRouter;
use crate::tools::context::SharedTurnDiffTracker;
use crate::tools::format_exec_output_str;
use crate::tools::parallel::ToolCallRuntime;
use crate::turn_diff_tracker::TurnDiffTracker;
use crate::unified_exec::UnifiedExecSessionManager;
use crate::user_instructions::UserInstructions;
use crate::user_notification::UserNotification;
use crate::util::backoff;
use codex_otel::otel_event_manager::OtelEventManager;
use codex_protocol::config_types::ReasoningEffort as ReasoningEffortConfig;
use codex_protocol::config_types::ReasoningSummary as ReasoningSummaryConfig;
use codex_protocol::custom_prompts::CustomPrompt;
use codex_protocol::models::ContentItem;
use codex_protocol::models::FunctionCallOutputPayload;
use codex_protocol::models::ResponseInputItem;
use codex_protocol::models::ResponseItem;
use codex_protocol::protocol::InitialHistory;

pub mod compact;
use self::compact::build_compacted_history;
use self::compact::collect_user_messages;

/// The high-level interface to the Codex system.
/// It operates as a queue pair where you send submissions and receive events.
pub struct Codex {
    next_id: AtomicU64,
    tx_sub: Sender<Submission>,
    rx_event: Receiver<Event>,
}

/// Wrapper returned by [`Codex::spawn`] containing the spawned [`Codex`],
/// the submission id for the initial `ConfigureSession` request and the
/// unique session id.
pub struct CodexSpawnOk {
    pub codex: Codex,
    pub conversation_id: ConversationId,
}

pub(crate) const INITIAL_SUBMIT_ID: &str = "";
pub(crate) const SUBMISSION_CHANNEL_CAPACITY: usize = 64;

impl Codex {
    /// Spawn a new [`Codex`] and initialize the session.
    pub async fn spawn(
        config: Config,
        auth_manager: Arc<AuthManager>,
        delegate_adapter: Option<Arc<dyn DelegateToolAdapter>>,
        conversation_history: InitialHistory,
        session_source: SessionSource,
    ) -> CodexResult<CodexSpawnOk> {
        let (tx_sub, rx_sub) = async_channel::bounded(SUBMISSION_CHANNEL_CAPACITY);
        let (tx_event, rx_event) = async_channel::unbounded();

        let user_instructions = get_user_instructions(&config).await;

        let config = Arc::new(config);

        let configure_session = ConfigureSession {
            provider: config.model_provider.clone(),
            model: config.model.clone(),
            model_reasoning_effort: config.model_reasoning_effort,
            model_reasoning_summary: config.model_reasoning_summary,
            user_instructions,
            base_instructions: config.base_instructions.clone(),
            approval_policy: config.approval_policy,
            sandbox_policy: config.sandbox_policy.clone(),
            notify: UserNotifier::new(config.notify.clone()),
            cwd: config.cwd.clone(),
        };

        // Generate a unique ID for the lifetime of this Codex session.
        let (session, turn_context) = Session::new(
            configure_session,
            config.clone(),
            auth_manager.clone(),
            delegate_adapter,
            tx_event.clone(),
            conversation_history,
            session_source,
        )
        .await
        .map_err(|e| {
            error!("Failed to create session: {e:#}");
            CodexErr::InternalAgentDied
        })?;
        let conversation_id = session.conversation_id;

        // This task will run until Op::Shutdown is received.
        tokio::spawn(submission_loop(session, turn_context, config, rx_sub));
        let codex = Codex {
            next_id: AtomicU64::new(0),
            tx_sub,
            rx_event,
        };

        Ok(CodexSpawnOk {
            codex,
            conversation_id,
        })
    }

    /// Submit the `op` wrapped in a `Submission` with a unique ID.
    pub async fn submit(&self, op: Op) -> CodexResult<String> {
        let id = self
            .next_id
            .fetch_add(1, std::sync::atomic::Ordering::SeqCst)
            .to_string();
        let sub = Submission { id: id.clone(), op };
        self.submit_with_id(sub).await?;
        Ok(id)
    }

    /// Use sparingly: prefer `submit()` so Codex is responsible for generating
    /// unique IDs for each submission.
    pub async fn submit_with_id(&self, sub: Submission) -> CodexResult<()> {
        self.tx_sub
            .send(sub)
            .await
            .map_err(|_| CodexErr::InternalAgentDied)?;
        Ok(())
    }

    pub async fn next_event(&self) -> CodexResult<Event> {
        let event = self
            .rx_event
            .recv()
            .await
            .map_err(|_| CodexErr::InternalAgentDied)?;
        Ok(event)
    }
}

use crate::state::SessionState;

/// Context for an initialized model agent
///
/// A session has at most 1 running task at a time, and can be interrupted by user input.
pub(crate) struct Session {
    conversation_id: ConversationId,
    tx_event: Sender<Event>,
    state: Mutex<SessionState>,
    pub(crate) active_turn: Mutex<Option<ActiveTurn>>,
    pub(crate) services: SessionServices,
    next_internal_sub_id: AtomicU64,
}

/// The context needed for a single turn of the conversation.
#[derive(Debug)]
pub(crate) struct TurnContext {
    pub(crate) client: ModelClient,
    /// The session's current working directory. All relative paths provided by
    /// the model as well as sandbox policies are resolved against this path
    /// instead of `std::env::current_dir()`.
    pub(crate) cwd: PathBuf,
    pub(crate) base_instructions: Option<String>,
    pub(crate) user_instructions: Option<String>,
    pub(crate) approval_policy: AskForApproval,
    pub(crate) sandbox_policy: SandboxPolicy,
    pub(crate) shell_environment_policy: ShellEnvironmentPolicy,
    pub(crate) tools_config: ToolsConfig,
    pub(crate) is_review_mode: bool,
    pub(crate) final_output_json_schema: Option<Value>,
}

impl TurnContext {
    pub(crate) fn resolve_path(&self, path: Option<String>) -> PathBuf {
        path.as_ref()
            .map(PathBuf::from)
            .map_or_else(|| self.cwd.clone(), |p| self.cwd.join(p))
    }
}

/// Configure the model session.
struct ConfigureSession {
    /// Provider identifier ("openai", "openrouter", ...).
    provider: ModelProviderInfo,

    /// If not specified, server will use its default model.
    model: String,

    model_reasoning_effort: Option<ReasoningEffortConfig>,
    model_reasoning_summary: ReasoningSummaryConfig,

    /// Model instructions that are appended to the base instructions.
    user_instructions: Option<String>,

    /// Base instructions override.
    base_instructions: Option<String>,

    /// When to escalate for approval for execution
    approval_policy: AskForApproval,
    /// How to sandbox commands executed in the system
    sandbox_policy: SandboxPolicy,

    notify: UserNotifier,

    /// Working directory that should be treated as the *root* of the
    /// session. All relative paths supplied by the model as well as the
    /// execution sandbox are resolved against this directory **instead**
    /// of the process-wide current working directory. CLI front-ends are
    /// expected to expand this to an absolute path before sending the
    /// `ConfigureSession` operation so that the business-logic layer can
    /// operate deterministically.
    cwd: PathBuf,
}

impl Session {
    async fn new(
        configure_session: ConfigureSession,
        config: Arc<Config>,
        auth_manager: Arc<AuthManager>,
        delegate_adapter: Option<Arc<dyn DelegateToolAdapter>>,
        tx_event: Sender<Event>,
        initial_history: InitialHistory,
        session_source: SessionSource,
    ) -> anyhow::Result<(Arc<Self>, TurnContext)> {
        let ConfigureSession {
            provider,
            model,
            model_reasoning_effort,
            model_reasoning_summary,
            user_instructions,
            base_instructions,
            approval_policy,
            sandbox_policy,
            notify,
            cwd,
        } = configure_session;
        debug!("Configuring session: model={model}; provider={provider:?}");
        if !cwd.is_absolute() {
            return Err(anyhow::anyhow!("cwd is not absolute: {cwd:?}"));
        }

        let (conversation_id, rollout_params) = match &initial_history {
            InitialHistory::New | InitialHistory::Forked(_) => {
                let conversation_id = ConversationId::default();
                (
                    conversation_id,
                    RolloutRecorderParams::new(
                        conversation_id,
                        user_instructions.clone(),
                        session_source,
                    ),
                )
            }
            InitialHistory::Resumed(resumed_history) => (
                resumed_history.conversation_id,
                RolloutRecorderParams::resume(resumed_history.rollout_path.clone()),
            ),
        };

        // Error messages to dispatch after SessionConfigured is sent.
        let mut post_session_configured_error_events = Vec::<Event>::new();

        // Kick off independent async setup tasks in parallel to reduce startup latency.
        //
        // - initialize RolloutRecorder with new or resumed session info
        // - spin up MCP connection manager
        // - perform default shell discovery
        // - load history metadata
        let rollout_fut = RolloutRecorder::new(&config, rollout_params);

        let mcp_fut = McpConnectionManager::new(
            config.mcp_servers.clone(),
            config
                .features
                .enabled(crate::features::Feature::RmcpClient),
            config.mcp_oauth_credentials_store_mode,
        );
        let default_shell_fut = shell::default_user_shell();
        let history_meta_fut = crate::message_history::history_metadata(&config);

        // Join all independent futures.
        let (rollout_recorder, mcp_res, default_shell, (history_log_id, history_entry_count)) =
            tokio::join!(rollout_fut, mcp_fut, default_shell_fut, history_meta_fut);

        let rollout_recorder = rollout_recorder.map_err(|e| {
            error!("failed to initialize rollout recorder: {e:#}");
            anyhow::anyhow!("failed to initialize rollout recorder: {e:#}")
        })?;
        let rollout_path = rollout_recorder.rollout_path.clone();
        // Create the mutable state for the Session.
        let state = SessionState::new();

        // Handle MCP manager result and record any startup failures.
        let (mcp_connection_manager, failed_clients) = match mcp_res {
            Ok((mgr, failures)) => (mgr, failures),
            Err(e) => {
                let message = format!("Failed to create MCP connection manager: {e:#}");
                error!("{message}");
                post_session_configured_error_events.push(Event {
                    id: INITIAL_SUBMIT_ID.to_owned(),
                    msg: EventMsg::Error(ErrorEvent { message }),
                });
                (McpConnectionManager::default(), Default::default())
            }
        };

        // Surface individual client start-up failures to the user.
        if !failed_clients.is_empty() {
            for (server_name, err) in failed_clients {
                let message = format!("MCP client for `{server_name}` failed to start: {err:#}");
                error!("{message}");
                post_session_configured_error_events.push(Event {
                    id: INITIAL_SUBMIT_ID.to_owned(),
                    msg: EventMsg::Error(ErrorEvent { message }),
                });
            }
        }

        let otel_event_manager = OtelEventManager::new(
            conversation_id,
            config.model.as_str(),
            config.model_family.slug.as_str(),
            auth_manager.auth().and_then(|a| a.get_account_id()),
            auth_manager.auth().map(|a| a.mode),
            config.otel.log_user_prompt,
            terminal::user_agent(),
        );

        otel_event_manager.conversation_starts(
            config.model_provider.name.as_str(),
            config.model_reasoning_effort,
            config.model_reasoning_summary,
            config.model_context_window,
            config.model_max_output_tokens,
            config.model_auto_compact_token_limit,
            config.approval_policy,
            config.sandbox_policy.clone(),
            config.mcp_servers.keys().map(String::as_str).collect(),
            config.active_profile.clone(),
        );

        // Now that the conversation id is final (may have been updated by resume),
        // construct the model client.
        let client = ModelClient::new(
            config.clone(),
            Some(auth_manager.clone()),
            otel_event_manager,
            provider.clone(),
            model_reasoning_effort,
            model_reasoning_summary,
            conversation_id,
        );
        let delegate_enabled = config.include_delegate_tool && delegate_adapter.is_some();

        let turn_context = TurnContext {
            client,
            tools_config: ToolsConfig::new(&ToolsConfigParams {
                model_family: &config.model_family,
<<<<<<< HEAD
                include_plan_tool: config.include_plan_tool,
                include_delegate_tool: delegate_enabled,
                include_apply_patch_tool: config.include_apply_patch_tool,
                include_web_search_request: config.tools_web_search_request,
                use_streamable_shell_tool: config.use_experimental_streamable_shell_tool,
                include_view_image_tool: config.include_view_image_tool,
                experimental_unified_exec_tool: config.use_experimental_unified_exec_tool,
=======
                features: &config.features,
>>>>>>> 8fed0b53
            }),
            user_instructions,
            base_instructions,
            approval_policy,
            sandbox_policy,
            shell_environment_policy: config.shell_environment_policy.clone(),
            cwd,
            is_review_mode: false,
            final_output_json_schema: None,
        };
        let services = SessionServices {
            mcp_connection_manager,
            session_manager: ExecSessionManager::default(),
            unified_exec_manager: UnifiedExecSessionManager::default(),
            notifier: notify,
            rollout: Mutex::new(Some(rollout_recorder)),
            user_shell: default_shell,
            show_raw_agent_reasoning: config.show_raw_agent_reasoning,
            executor: Executor::new(ExecutorConfig::new(
                turn_context.sandbox_policy.clone(),
                turn_context.cwd.clone(),
                config.codex_linux_sandbox_exe.clone(),
            )),
            delegate_adapter,
        };

        let sess = Arc::new(Session {
            conversation_id,
            tx_event: tx_event.clone(),
            state: Mutex::new(state),
            active_turn: Mutex::new(None),
            services,
            next_internal_sub_id: AtomicU64::new(0),
        });

        // Dispatch the SessionConfiguredEvent first and then report any errors.
        // If resuming, include converted initial messages in the payload so UIs can render them immediately.
        let initial_messages = initial_history.get_event_msgs();
        sess.record_initial_history(&turn_context, initial_history)
            .await;

        let events = std::iter::once(Event {
            id: INITIAL_SUBMIT_ID.to_owned(),
            msg: EventMsg::SessionConfigured(SessionConfiguredEvent {
                session_id: conversation_id,
                model,
                reasoning_effort: model_reasoning_effort,
                history_log_id,
                history_entry_count,
                initial_messages,
                rollout_path,
            }),
        })
        .chain(post_session_configured_error_events.into_iter());
        for event in events {
            sess.send_event(event).await;
        }

        Ok((sess, turn_context))
    }

    pub(crate) fn get_tx_event(&self) -> Sender<Event> {
        self.tx_event.clone()
    }

    pub(crate) fn delegate_adapter(&self) -> Option<Arc<dyn DelegateToolAdapter>> {
        self.services.delegate_adapter.as_ref().map(Arc::clone)
    }

    fn next_internal_sub_id(&self) -> String {
        let id = self
            .next_internal_sub_id
            .fetch_add(1, std::sync::atomic::Ordering::SeqCst);
        format!("auto-compact-{id}")
    }

    async fn record_initial_history(
        &self,
        turn_context: &TurnContext,
        conversation_history: InitialHistory,
    ) {
        match conversation_history {
            InitialHistory::New => {
                // Build and record initial items (user instructions + environment context)
                let items = self.build_initial_context(turn_context);
                self.record_conversation_items(&items).await;
            }
            InitialHistory::Resumed(_) | InitialHistory::Forked(_) => {
                let rollout_items = conversation_history.get_rollout_items();
                let persist = matches!(conversation_history, InitialHistory::Forked(_));

                // Always add response items to conversation history
                let reconstructed_history =
                    self.reconstruct_history_from_rollout(turn_context, &rollout_items);
                if !reconstructed_history.is_empty() {
                    self.record_into_history(&reconstructed_history).await;
                }

                // If persisting, persist all rollout items as-is (recorder filters)
                if persist && !rollout_items.is_empty() {
                    self.persist_rollout_items(&rollout_items).await;
                }
            }
        }
    }

    /// Persist the event to rollout and send it to clients.
    pub(crate) async fn send_event(&self, event: Event) {
        // Persist the event into rollout (recorder filters as needed)
        let rollout_items = vec![RolloutItem::EventMsg(event.msg.clone())];
        self.persist_rollout_items(&rollout_items).await;
        if let Err(e) = self.tx_event.send(event).await {
            error!("failed to send tool call event: {e}");
        }
    }

    /// Emit an exec approval request event and await the user's decision.
    ///
    /// The request is keyed by `sub_id`/`call_id` so matching responses are delivered
    /// to the correct in-flight turn. If the task is aborted, this returns the
    /// default `ReviewDecision` (`Denied`).
    pub async fn request_command_approval(
        &self,
        sub_id: String,
        call_id: String,
        command: Vec<String>,
        cwd: PathBuf,
        reason: Option<String>,
    ) -> ReviewDecision {
        // Add the tx_approve callback to the map before sending the request.
        let (tx_approve, rx_approve) = oneshot::channel();
        let event_id = sub_id.clone();
        let prev_entry = {
            let mut active = self.active_turn.lock().await;
            match active.as_mut() {
                Some(at) => {
                    let mut ts = at.turn_state.lock().await;
                    ts.insert_pending_approval(sub_id, tx_approve)
                }
                None => None,
            }
        };
        if prev_entry.is_some() {
            warn!("Overwriting existing pending approval for sub_id: {event_id}");
        }

        let event = Event {
            id: event_id,
            msg: EventMsg::ExecApprovalRequest(ExecApprovalRequestEvent {
                call_id,
                command,
                cwd,
                reason,
            }),
        };
        self.send_event(event).await;
        rx_approve.await.unwrap_or_default()
    }

    pub async fn request_patch_approval(
        &self,
        sub_id: String,
        call_id: String,
        action: &ApplyPatchAction,
        reason: Option<String>,
        grant_root: Option<PathBuf>,
    ) -> oneshot::Receiver<ReviewDecision> {
        // Add the tx_approve callback to the map before sending the request.
        let (tx_approve, rx_approve) = oneshot::channel();
        let event_id = sub_id.clone();
        let prev_entry = {
            let mut active = self.active_turn.lock().await;
            match active.as_mut() {
                Some(at) => {
                    let mut ts = at.turn_state.lock().await;
                    ts.insert_pending_approval(sub_id, tx_approve)
                }
                None => None,
            }
        };
        if prev_entry.is_some() {
            warn!("Overwriting existing pending approval for sub_id: {event_id}");
        }

        let event = Event {
            id: event_id,
            msg: EventMsg::ApplyPatchApprovalRequest(ApplyPatchApprovalRequestEvent {
                call_id,
                changes: convert_apply_patch_to_protocol(action),
                reason,
                grant_root,
            }),
        };
        self.send_event(event).await;
        rx_approve
    }

    pub async fn notify_approval(&self, sub_id: &str, decision: ReviewDecision) {
        let entry = {
            let mut active = self.active_turn.lock().await;
            match active.as_mut() {
                Some(at) => {
                    let mut ts = at.turn_state.lock().await;
                    ts.remove_pending_approval(sub_id)
                }
                None => None,
            }
        };
        match entry {
            Some(tx_approve) => {
                tx_approve.send(decision).ok();
            }
            None => {
                warn!("No pending approval found for sub_id: {sub_id}");
            }
        }
    }

    /// Records input items: always append to conversation history and
    /// persist these response items to rollout.
    async fn record_conversation_items(&self, items: &[ResponseItem]) {
        self.record_into_history(items).await;
        self.persist_rollout_response_items(items).await;
    }

    fn reconstruct_history_from_rollout(
        &self,
        turn_context: &TurnContext,
        rollout_items: &[RolloutItem],
    ) -> Vec<ResponseItem> {
        let mut history = ConversationHistory::new();
        for item in rollout_items {
            match item {
                RolloutItem::ResponseItem(response_item) => {
                    history.record_items(std::iter::once(response_item));
                }
                RolloutItem::Compacted(compacted) => {
                    let snapshot = history.contents();
                    let user_messages = collect_user_messages(&snapshot);
                    let rebuilt = build_compacted_history(
                        self.build_initial_context(turn_context),
                        &user_messages,
                        &compacted.message,
                    );
                    history.replace(rebuilt);
                }
                _ => {}
            }
        }
        history.contents()
    }

    /// Append ResponseItems to the in-memory conversation history only.
    async fn record_into_history(&self, items: &[ResponseItem]) {
        let mut state = self.state.lock().await;
        state.record_items(items.iter());
    }

    async fn replace_history(&self, items: Vec<ResponseItem>) {
        let mut state = self.state.lock().await;
        state.replace_history(items);
    }

    async fn persist_rollout_response_items(&self, items: &[ResponseItem]) {
        let rollout_items: Vec<RolloutItem> = items
            .iter()
            .cloned()
            .map(RolloutItem::ResponseItem)
            .collect();
        self.persist_rollout_items(&rollout_items).await;
    }

    pub(crate) fn build_initial_context(&self, turn_context: &TurnContext) -> Vec<ResponseItem> {
        let mut items = Vec::<ResponseItem>::with_capacity(2);
        if let Some(user_instructions) = turn_context.user_instructions.as_deref() {
            items.push(UserInstructions::new(user_instructions.to_string()).into());
        }
        items.push(ResponseItem::from(EnvironmentContext::new(
            Some(turn_context.cwd.clone()),
            Some(turn_context.approval_policy),
            Some(turn_context.sandbox_policy.clone()),
            Some(self.user_shell().clone()),
        )));
        items
    }

    async fn persist_rollout_items(&self, items: &[RolloutItem]) {
        let recorder = {
            let guard = self.services.rollout.lock().await;
            guard.clone()
        };
        if let Some(rec) = recorder
            && let Err(e) = rec.record_items(items).await
        {
            error!("failed to record rollout items: {e:#}");
        }
    }

    pub(crate) async fn history_snapshot(&self) -> Vec<ResponseItem> {
        let state = self.state.lock().await;
        state.history_snapshot()
    }

    async fn update_token_usage_info(
        &self,
        sub_id: &str,
        turn_context: &TurnContext,
        token_usage: Option<&TokenUsage>,
    ) {
        {
            let mut state = self.state.lock().await;
            if let Some(token_usage) = token_usage {
                state.update_token_info_from_usage(
                    token_usage,
                    turn_context.client.get_model_context_window(),
                );
            }
        }
        self.send_token_count_event(sub_id).await;
    }

    async fn update_rate_limits(&self, sub_id: &str, new_rate_limits: RateLimitSnapshot) {
        {
            let mut state = self.state.lock().await;
            state.set_rate_limits(new_rate_limits);
        }
        self.send_token_count_event(sub_id).await;
    }

    async fn send_token_count_event(&self, sub_id: &str) {
        let (info, rate_limits) = {
            let state = self.state.lock().await;
            state.token_info_and_rate_limits()
        };
        let event = Event {
            id: sub_id.to_string(),
            msg: EventMsg::TokenCount(TokenCountEvent { info, rate_limits }),
        };
        self.send_event(event).await;
    }

    async fn set_total_tokens_full(&self, sub_id: &str, turn_context: &TurnContext) {
        let context_window = turn_context.client.get_model_context_window();
        if let Some(context_window) = context_window {
            {
                let mut state = self.state.lock().await;
                state.set_token_usage_full(context_window);
            }
            self.send_token_count_event(sub_id).await;
        }
    }

    /// Record a user input item to conversation history and also persist a
    /// corresponding UserMessage EventMsg to rollout.
    async fn record_input_and_rollout_usermsg(&self, response_input: &ResponseInputItem) {
        let response_item: ResponseItem = response_input.clone().into();
        // Add to conversation history and persist response item to rollout
        self.record_conversation_items(std::slice::from_ref(&response_item))
            .await;

        // Derive user message events and persist only UserMessage to rollout
        let msgs =
            map_response_item_to_event_messages(&response_item, self.show_raw_agent_reasoning());
        let user_msgs: Vec<RolloutItem> = msgs
            .into_iter()
            .filter_map(|m| match m {
                EventMsg::UserMessage(ev) => Some(RolloutItem::EventMsg(EventMsg::UserMessage(ev))),
                _ => None,
            })
            .collect();
        if !user_msgs.is_empty() {
            self.persist_rollout_items(&user_msgs).await;
        }
    }

    async fn on_exec_command_begin(
        &self,
        turn_diff_tracker: SharedTurnDiffTracker,
        exec_command_context: ExecCommandContext,
    ) {
        let ExecCommandContext {
            sub_id,
            call_id,
            command_for_display,
            cwd,
            apply_patch,
            ..
        } = exec_command_context;
        let msg = match apply_patch {
            Some(ApplyPatchCommandContext {
                user_explicitly_approved_this_action,
                changes,
            }) => {
                {
                    let mut tracker = turn_diff_tracker.lock().await;
                    tracker.on_patch_begin(&changes);
                }

                EventMsg::PatchApplyBegin(PatchApplyBeginEvent {
                    call_id,
                    auto_approved: !user_explicitly_approved_this_action,
                    changes,
                })
            }
            None => EventMsg::ExecCommandBegin(ExecCommandBeginEvent {
                call_id,
                command: command_for_display.clone(),
                cwd,
                parsed_cmd: parse_command(&command_for_display)
                    .into_iter()
                    .map(Into::into)
                    .collect(),
            }),
        };
        let event = Event {
            id: sub_id.to_string(),
            msg,
        };
        self.send_event(event).await;
    }

    async fn on_exec_command_end(
        &self,
        turn_diff_tracker: SharedTurnDiffTracker,
        sub_id: &str,
        call_id: &str,
        output: &ExecToolCallOutput,
        is_apply_patch: bool,
    ) {
        let ExecToolCallOutput {
            stdout,
            stderr,
            aggregated_output,
            duration,
            exit_code,
            timed_out: _,
        } = output;
        // Send full stdout/stderr to clients; do not truncate.
        let stdout = stdout.text.clone();
        let stderr = stderr.text.clone();
        let formatted_output = format_exec_output_str(output);
        let aggregated_output: String = aggregated_output.text.clone();

        let msg = if is_apply_patch {
            EventMsg::PatchApplyEnd(PatchApplyEndEvent {
                call_id: call_id.to_string(),
                stdout,
                stderr,
                success: *exit_code == 0,
            })
        } else {
            EventMsg::ExecCommandEnd(ExecCommandEndEvent {
                call_id: call_id.to_string(),
                stdout,
                stderr,
                aggregated_output,
                exit_code: *exit_code,
                duration: *duration,
                formatted_output,
            })
        };

        let event = Event {
            id: sub_id.to_string(),
            msg,
        };
        self.send_event(event).await;

        // If this is an apply_patch, after we emit the end patch, emit a second event
        // with the full turn diff if there is one.
        if is_apply_patch {
            let unified_diff = {
                let mut tracker = turn_diff_tracker.lock().await;
                tracker.get_unified_diff()
            };
            if let Ok(Some(unified_diff)) = unified_diff {
                let msg = EventMsg::TurnDiff(TurnDiffEvent { unified_diff });
                let event = Event {
                    id: sub_id.into(),
                    msg,
                };
                self.send_event(event).await;
            }
        }
    }
    /// Runs the exec tool call and emits events for the begin and end of the
    /// command even on error.
    ///
    /// Returns the output of the exec tool call.
    pub(crate) async fn run_exec_with_events(
        &self,
        turn_diff_tracker: SharedTurnDiffTracker,
        prepared: PreparedExec,
        approval_policy: AskForApproval,
    ) -> Result<ExecToolCallOutput, ExecError> {
        let PreparedExec { context, request } = prepared;
        let is_apply_patch = context.apply_patch.is_some();
        let sub_id = context.sub_id.clone();
        let call_id = context.call_id.clone();

        self.on_exec_command_begin(turn_diff_tracker.clone(), context.clone())
            .await;

        let result = self
            .services
            .executor
            .run(request, self, approval_policy, &context)
            .await;

        let normalized = normalize_exec_result(&result);
        let borrowed = normalized.event_output();

        self.on_exec_command_end(
            turn_diff_tracker,
            &sub_id,
            &call_id,
            borrowed,
            is_apply_patch,
        )
        .await;

        drop(normalized);

        result
    }

    /// Helper that emits a BackgroundEvent with the given message. This keeps
    /// the call‑sites terse so adding more diagnostics does not clutter the
    /// core agent logic.
    pub(crate) async fn notify_background_event(&self, sub_id: &str, message: impl Into<String>) {
        let event = Event {
            id: sub_id.to_string(),
            msg: EventMsg::BackgroundEvent(BackgroundEventEvent {
                message: message.into(),
            }),
        };
        self.send_event(event).await;
    }

    async fn notify_stream_error(&self, sub_id: &str, message: impl Into<String>) {
        let event = Event {
            id: sub_id.to_string(),
            msg: EventMsg::StreamError(StreamErrorEvent {
                message: message.into(),
            }),
        };
        self.send_event(event).await;
    }

    /// Build the full turn input by concatenating the current conversation
    /// history with additional items for this turn.
    pub async fn turn_input_with_history(&self, extra: Vec<ResponseItem>) -> Vec<ResponseItem> {
        let history = {
            let state = self.state.lock().await;
            state.history_snapshot()
        };
        [history, extra].concat()
    }

    /// Returns the input if there was no task running to inject into
    pub async fn inject_input(&self, input: Vec<InputItem>) -> Result<(), Vec<InputItem>> {
        let mut active = self.active_turn.lock().await;
        match active.as_mut() {
            Some(at) => {
                let mut ts = at.turn_state.lock().await;
                ts.push_pending_input(input.into());
                Ok(())
            }
            None => Err(input),
        }
    }

    pub async fn get_pending_input(&self) -> Vec<ResponseInputItem> {
        let mut active = self.active_turn.lock().await;
        match active.as_mut() {
            Some(at) => {
                let mut ts = at.turn_state.lock().await;
                ts.take_pending_input()
            }
            None => Vec::with_capacity(0),
        }
    }

    pub async fn call_tool(
        &self,
        server: &str,
        tool: &str,
        arguments: Option<serde_json::Value>,
    ) -> anyhow::Result<CallToolResult> {
        self.services
            .mcp_connection_manager
            .call_tool(server, tool, arguments)
            .await
    }

    pub(crate) fn parse_mcp_tool_name(&self, tool_name: &str) -> Option<(String, String)> {
        self.services
            .mcp_connection_manager
            .parse_tool_name(tool_name)
    }

    pub(crate) async fn handle_exec_command_tool(
        &self,
        params: ExecCommandParams,
    ) -> Result<String, FunctionCallError> {
        let result = self
            .services
            .session_manager
            .handle_exec_command_request(params)
            .await;
        match result {
            Ok(output) => Ok(output.to_text_output()),
            Err(err) => Err(FunctionCallError::RespondToModel(err)),
        }
    }

    pub(crate) async fn handle_write_stdin_tool(
        &self,
        params: WriteStdinParams,
    ) -> Result<String, FunctionCallError> {
        self.services
            .session_manager
            .handle_write_stdin_request(params)
            .await
            .map(|output| output.to_text_output())
            .map_err(FunctionCallError::RespondToModel)
    }

    pub(crate) async fn run_unified_exec_request(
        &self,
        request: crate::unified_exec::UnifiedExecRequest<'_>,
    ) -> Result<crate::unified_exec::UnifiedExecResult, crate::unified_exec::UnifiedExecError> {
        self.services
            .unified_exec_manager
            .handle_request(request)
            .await
    }

    pub async fn interrupt_task(self: &Arc<Self>) {
        info!("interrupt received: abort current task, if any");
        self.abort_all_tasks(TurnAbortReason::Interrupted).await;
    }

    fn interrupt_task_sync(&self) {
        if let Ok(mut active) = self.active_turn.try_lock()
            && let Some(at) = active.as_mut()
        {
            at.try_clear_pending_sync();
            let tasks = at.drain_tasks();
            *active = None;
            for (_sub_id, task) in tasks {
                task.handle.abort();
            }
        }
    }

    pub(crate) fn notifier(&self) -> &UserNotifier {
        &self.services.notifier
    }

    pub(crate) fn user_shell(&self) -> &shell::Shell {
        &self.services.user_shell
    }

    fn show_raw_agent_reasoning(&self) -> bool {
        self.services.show_raw_agent_reasoning
    }
}

impl Drop for Session {
    fn drop(&mut self) {
        self.interrupt_task_sync();
    }
}

async fn submission_loop(
    sess: Arc<Session>,
    turn_context: TurnContext,
    config: Arc<Config>,
    rx_sub: Receiver<Submission>,
) {
    // Wrap once to avoid cloning TurnContext for each task.
    let mut turn_context = Arc::new(turn_context);
    // To break out of this loop, send Op::Shutdown.
    while let Ok(sub) = rx_sub.recv().await {
        debug!(?sub, "Submission");
        match sub.op {
            Op::Interrupt => {
                sess.interrupt_task().await;
            }
            Op::OverrideTurnContext {
                cwd,
                approval_policy,
                sandbox_policy,
                model,
                effort,
                summary,
            } => {
                // Recalculate the persistent turn context with provided overrides.
                let prev = Arc::clone(&turn_context);
                let provider = prev.client.get_provider();

                // Effective model + family
                let (effective_model, effective_family) = if let Some(ref m) = model {
                    let fam =
                        find_family_for_model(m).unwrap_or_else(|| config.model_family.clone());
                    (m.clone(), fam)
                } else {
                    (prev.client.get_model(), prev.client.get_model_family())
                };

                // Effective reasoning settings
                let effective_effort = effort.unwrap_or(prev.client.get_reasoning_effort());
                let effective_summary = summary.unwrap_or(prev.client.get_reasoning_summary());

                let auth_manager = prev.client.get_auth_manager();

                // Build updated config for the client
                let mut updated_config = (*config).clone();
                updated_config.model = effective_model.clone();
                updated_config.model_family = effective_family.clone();
                if let Some(model_info) = get_model_info(&effective_family) {
                    updated_config.model_context_window = Some(model_info.context_window);
                }

                let otel_event_manager = prev.client.get_otel_event_manager().with_model(
                    updated_config.model.as_str(),
                    updated_config.model_family.slug.as_str(),
                );

                let client = ModelClient::new(
                    Arc::new(updated_config),
                    auth_manager,
                    otel_event_manager,
                    provider,
                    effective_effort,
                    effective_summary,
                    sess.conversation_id,
                );

                let new_approval_policy = approval_policy.unwrap_or(prev.approval_policy);
                let new_sandbox_policy = sandbox_policy
                    .clone()
                    .unwrap_or(prev.sandbox_policy.clone());
                let new_cwd = cwd.clone().unwrap_or_else(|| prev.cwd.clone());

                let delegate_enabled =
                    config.include_delegate_tool && sess.delegate_adapter().is_some();
                let tools_config = ToolsConfig::new(&ToolsConfigParams {
                    model_family: &effective_family,
<<<<<<< HEAD
                    include_plan_tool: config.include_plan_tool,
                    include_delegate_tool: delegate_enabled,
                    include_apply_patch_tool: config.include_apply_patch_tool,
                    include_web_search_request: config.tools_web_search_request,
                    use_streamable_shell_tool: config.use_experimental_streamable_shell_tool,
                    include_view_image_tool: config.include_view_image_tool,
                    experimental_unified_exec_tool: config.use_experimental_unified_exec_tool,
=======
                    features: &config.features,
>>>>>>> 8fed0b53
                });

                let new_turn_context = TurnContext {
                    client,
                    tools_config,
                    user_instructions: prev.user_instructions.clone(),
                    base_instructions: prev.base_instructions.clone(),
                    approval_policy: new_approval_policy,
                    sandbox_policy: new_sandbox_policy.clone(),
                    shell_environment_policy: prev.shell_environment_policy.clone(),
                    cwd: new_cwd.clone(),
                    is_review_mode: false,
                    final_output_json_schema: None,
                };

                // Install the new persistent context for subsequent tasks/turns.
                turn_context = Arc::new(new_turn_context);

                // Optionally persist changes to model / effort
                if cwd.is_some() || approval_policy.is_some() || sandbox_policy.is_some() {
                    sess.record_conversation_items(&[ResponseItem::from(EnvironmentContext::new(
                        cwd,
                        approval_policy,
                        sandbox_policy,
                        // Shell is not configurable from turn to turn
                        None,
                    ))])
                    .await;
                }
            }
            Op::UserInput { items } => {
                turn_context
                    .client
                    .get_otel_event_manager()
                    .user_prompt(&items);
                // attempt to inject input into current task
                if let Err(items) = sess.inject_input(items).await {
                    // no current task, spawn a new one
                    sess.spawn_task(Arc::clone(&turn_context), sub.id, items, RegularTask)
                        .await;
                }
            }
            Op::UserTurn {
                items,
                cwd,
                approval_policy,
                sandbox_policy,
                model,
                effort,
                summary,
                final_output_json_schema,
            } => {
                turn_context
                    .client
                    .get_otel_event_manager()
                    .user_prompt(&items);
                // attempt to inject input into current task
                if let Err(items) = sess.inject_input(items).await {
                    // Derive a fresh TurnContext for this turn using the provided overrides.
                    let provider = turn_context.client.get_provider();
                    let auth_manager = turn_context.client.get_auth_manager();

                    // Derive a model family for the requested model; fall back to the session's.
                    let model_family = find_family_for_model(&model)
                        .unwrap_or_else(|| config.model_family.clone());

                    // Create a per‑turn Config clone with the requested model/family.
                    let mut per_turn_config = (*config).clone();
                    per_turn_config.model = model.clone();
                    per_turn_config.model_family = model_family.clone();
                    if let Some(model_info) = get_model_info(&model_family) {
                        per_turn_config.model_context_window = Some(model_info.context_window);
                    }

                    let otel_event_manager =
                        turn_context.client.get_otel_event_manager().with_model(
                            per_turn_config.model.as_str(),
                            per_turn_config.model_family.slug.as_str(),
                        );

                    // Build a new client with per‑turn reasoning settings.
                    // Reuse the same provider and session id; auth defaults to env/API key.
                    let client = ModelClient::new(
                        Arc::new(per_turn_config),
                        auth_manager,
                        otel_event_manager,
                        provider,
                        effort,
                        summary,
                        sess.conversation_id,
                    );

                    let delegate_enabled =
                        config.include_delegate_tool && sess.delegate_adapter().is_some();
                    let fresh_turn_context = TurnContext {
                        client,
                        tools_config: ToolsConfig::new(&ToolsConfigParams {
                            model_family: &model_family,
<<<<<<< HEAD
                            include_plan_tool: config.include_plan_tool,
                            include_delegate_tool: delegate_enabled,
                            include_apply_patch_tool: config.include_apply_patch_tool,
                            include_web_search_request: config.tools_web_search_request,
                            use_streamable_shell_tool: config
                                .use_experimental_streamable_shell_tool,
                            include_view_image_tool: config.include_view_image_tool,
                            experimental_unified_exec_tool: config
                                .use_experimental_unified_exec_tool,
=======
                            features: &config.features,
>>>>>>> 8fed0b53
                        }),
                        user_instructions: turn_context.user_instructions.clone(),
                        base_instructions: turn_context.base_instructions.clone(),
                        approval_policy,
                        sandbox_policy,
                        shell_environment_policy: turn_context.shell_environment_policy.clone(),
                        cwd,
                        is_review_mode: false,
                        final_output_json_schema,
                    };

                    // if the environment context has changed, record it in the conversation history
                    let previous_env_context = EnvironmentContext::from(turn_context.as_ref());
                    let new_env_context = EnvironmentContext::from(&fresh_turn_context);
                    if !new_env_context.equals_except_shell(&previous_env_context) {
                        let env_response_item = ResponseItem::from(new_env_context);
                        sess.record_conversation_items(std::slice::from_ref(&env_response_item))
                            .await;
                        for msg in map_response_item_to_event_messages(
                            &env_response_item,
                            sess.show_raw_agent_reasoning(),
                        ) {
                            let event = Event {
                                id: sub.id.clone(),
                                msg,
                            };
                            sess.send_event(event).await;
                        }
                    }

                    // Install the new persistent context for subsequent tasks/turns.
                    turn_context = Arc::new(fresh_turn_context);

                    // no current task, spawn a new one with the per-turn context
                    sess.spawn_task(Arc::clone(&turn_context), sub.id, items, RegularTask)
                        .await;
                }
            }
            Op::ExecApproval { id, decision } => match decision {
                ReviewDecision::Abort => {
                    sess.interrupt_task().await;
                }
                other => sess.notify_approval(&id, other).await,
            },
            Op::PatchApproval { id, decision } => match decision {
                ReviewDecision::Abort => {
                    sess.interrupt_task().await;
                }
                other => sess.notify_approval(&id, other).await,
            },
            Op::AddToHistory { text } => {
                let id = sess.conversation_id;
                let config = config.clone();
                tokio::spawn(async move {
                    if let Err(e) = crate::message_history::append_entry(&text, &id, &config).await
                    {
                        warn!("failed to append to message history: {e}");
                    }
                });
            }

            Op::GetHistoryEntryRequest { offset, log_id } => {
                let config = config.clone();
                let sess_clone = sess.clone();
                let sub_id = sub.id.clone();

                tokio::spawn(async move {
                    // Run lookup in blocking thread because it does file IO + locking.
                    let entry_opt = tokio::task::spawn_blocking(move || {
                        crate::message_history::lookup(log_id, offset, &config)
                    })
                    .await
                    .unwrap_or(None);

                    let event = Event {
                        id: sub_id,
                        msg: EventMsg::GetHistoryEntryResponse(
                            crate::protocol::GetHistoryEntryResponseEvent {
                                offset,
                                log_id,
                                entry: entry_opt.map(|e| {
                                    codex_protocol::message_history::HistoryEntry {
                                        conversation_id: e.session_id,
                                        ts: e.ts,
                                        text: e.text,
                                    }
                                }),
                            },
                        ),
                    };

                    sess_clone.send_event(event).await;
                });
            }
            Op::ListMcpTools => {
                let sub_id = sub.id.clone();

                // This is a cheap lookup from the connection manager's cache.
                let tools = sess.services.mcp_connection_manager.list_all_tools();
                let auth_statuses = compute_auth_statuses(
                    config.mcp_servers.iter(),
                    config.mcp_oauth_credentials_store_mode,
                )
                .await;
                let event = Event {
                    id: sub_id,
                    msg: EventMsg::McpListToolsResponse(
                        crate::protocol::McpListToolsResponseEvent {
                            tools,
                            auth_statuses,
                        },
                    ),
                };
                sess.send_event(event).await;
            }
            Op::ListCustomPrompts => {
                let sub_id = sub.id.clone();

                let custom_prompts: Vec<CustomPrompt> =
                    if let Some(dir) = crate::custom_prompts::default_prompts_dir() {
                        crate::custom_prompts::discover_prompts_in(&dir).await
                    } else {
                        Vec::new()
                    };

                let event = Event {
                    id: sub_id,
                    msg: EventMsg::ListCustomPromptsResponse(ListCustomPromptsResponseEvent {
                        custom_prompts,
                    }),
                };
                sess.send_event(event).await;
            }
            Op::Compact => {
                // Attempt to inject input into current task
                if let Err(items) = sess
                    .inject_input(vec![InputItem::Text {
                        text: compact::SUMMARIZATION_PROMPT.to_string(),
                    }])
                    .await
                {
                    sess.spawn_task(Arc::clone(&turn_context), sub.id, items, CompactTask)
                        .await;
                }
            }
            Op::Shutdown => {
                sess.abort_all_tasks(TurnAbortReason::Interrupted).await;
                info!("Shutting down Codex instance");

                // Gracefully flush and shutdown rollout recorder on session end so tests
                // that inspect the rollout file do not race with the background writer.
                let recorder_opt = {
                    let mut guard = sess.services.rollout.lock().await;
                    guard.take()
                };
                if let Some(rec) = recorder_opt
                    && let Err(e) = rec.shutdown().await
                {
                    warn!("failed to shutdown rollout recorder: {e}");
                    let event = Event {
                        id: sub.id.clone(),
                        msg: EventMsg::Error(ErrorEvent {
                            message: "Failed to shutdown rollout recorder".to_string(),
                        }),
                    };
                    sess.send_event(event).await;
                }

                let event = Event {
                    id: sub.id.clone(),
                    msg: EventMsg::ShutdownComplete,
                };
                sess.send_event(event).await;
                break;
            }
            Op::GetPath => {
                let sub_id = sub.id.clone();
                // Flush rollout writes before returning the path so readers observe a consistent file.
                let (path, rec_opt) = {
                    let guard = sess.services.rollout.lock().await;
                    match guard.as_ref() {
                        Some(rec) => (rec.get_rollout_path(), Some(rec.clone())),
                        None => {
                            error!("rollout recorder not found");
                            continue;
                        }
                    }
                };
                if let Some(rec) = rec_opt
                    && let Err(e) = rec.flush().await
                {
                    warn!("failed to flush rollout recorder before GetHistory: {e}");
                }
                let event = Event {
                    id: sub_id.clone(),
                    msg: EventMsg::ConversationPath(ConversationPathResponseEvent {
                        conversation_id: sess.conversation_id,
                        path,
                    }),
                };
                sess.send_event(event).await;
            }
            Op::Review { review_request } => {
                spawn_review_thread(
                    sess.clone(),
                    config.clone(),
                    turn_context.clone(),
                    sub.id,
                    review_request,
                )
                .await;
            }
            _ => {
                // Ignore unknown ops; enum is non_exhaustive to allow extensions.
            }
        }
    }
    debug!("Agent loop exited");
}

/// Spawn a review thread using the given prompt.
async fn spawn_review_thread(
    sess: Arc<Session>,
    config: Arc<Config>,
    parent_turn_context: Arc<TurnContext>,
    sub_id: String,
    review_request: ReviewRequest,
) {
    let model = config.review_model.clone();
    let review_model_family = find_family_for_model(&model)
        .unwrap_or_else(|| parent_turn_context.client.get_model_family());
    // For reviews, disable plan, web_search, view_image regardless of global settings.
    let mut review_features = config.features.clone();
    review_features.disable(crate::features::Feature::PlanTool);
    review_features.disable(crate::features::Feature::WebSearchRequest);
    review_features.disable(crate::features::Feature::ViewImageTool);
    review_features.disable(crate::features::Feature::StreamableShell);
    let tools_config = ToolsConfig::new(&ToolsConfigParams {
        model_family: &review_model_family,
<<<<<<< HEAD
        include_plan_tool: false,
        include_delegate_tool: false,
        include_apply_patch_tool: config.include_apply_patch_tool,
        include_web_search_request: false,
        use_streamable_shell_tool: false,
        include_view_image_tool: false,
        experimental_unified_exec_tool: config.use_experimental_unified_exec_tool,
=======
        features: &review_features,
>>>>>>> 8fed0b53
    });

    let base_instructions = REVIEW_PROMPT.to_string();
    let review_prompt = review_request.prompt.clone();
    let provider = parent_turn_context.client.get_provider();
    let auth_manager = parent_turn_context.client.get_auth_manager();
    let model_family = review_model_family.clone();

    // Build per‑turn client with the requested model/family.
    let mut per_turn_config = (*config).clone();
    per_turn_config.model = model.clone();
    per_turn_config.model_family = model_family.clone();
    per_turn_config.model_reasoning_effort = Some(ReasoningEffortConfig::Low);
    per_turn_config.model_reasoning_summary = ReasoningSummaryConfig::Detailed;
    if let Some(model_info) = get_model_info(&model_family) {
        per_turn_config.model_context_window = Some(model_info.context_window);
    }

    let otel_event_manager = parent_turn_context
        .client
        .get_otel_event_manager()
        .with_model(
            per_turn_config.model.as_str(),
            per_turn_config.model_family.slug.as_str(),
        );

    let per_turn_config = Arc::new(per_turn_config);
    let client = ModelClient::new(
        per_turn_config.clone(),
        auth_manager,
        otel_event_manager,
        provider,
        per_turn_config.model_reasoning_effort,
        per_turn_config.model_reasoning_summary,
        sess.conversation_id,
    );

    let review_turn_context = TurnContext {
        client,
        tools_config,
        user_instructions: None,
        base_instructions: Some(base_instructions.clone()),
        approval_policy: parent_turn_context.approval_policy,
        sandbox_policy: parent_turn_context.sandbox_policy.clone(),
        shell_environment_policy: parent_turn_context.shell_environment_policy.clone(),
        cwd: parent_turn_context.cwd.clone(),
        is_review_mode: true,
        final_output_json_schema: None,
    };

    // Seed the child task with the review prompt as the initial user message.
    let input: Vec<InputItem> = vec![InputItem::Text {
        text: review_prompt,
    }];
    let tc = Arc::new(review_turn_context);

    // Clone sub_id for the upcoming announcement before moving it into the task.
    let sub_id_for_event = sub_id.clone();
    sess.spawn_task(tc.clone(), sub_id, input, ReviewTask).await;

    // Announce entering review mode so UIs can switch modes.
    sess.send_event(Event {
        id: sub_id_for_event,
        msg: EventMsg::EnteredReviewMode(review_request),
    })
    .await;
}

/// Takes a user message as input and runs a loop where, at each turn, the model
/// replies with either:
///
/// - requested function calls
/// - an assistant message
///
/// While it is possible for the model to return multiple of these items in a
/// single turn, in practice, we generally one item per turn:
///
/// - If the model requests a function call, we execute it and send the output
///   back to the model in the next turn.
/// - If the model sends only an assistant message, we record it in the
///   conversation history and consider the task complete.
///
/// Review mode: when `turn_context.is_review_mode` is true, the turn runs in an
/// isolated in-memory thread without the parent session's prior history or
/// user_instructions. Emits ExitedReviewMode upon final review message.
pub(crate) async fn run_task(
    sess: Arc<Session>,
    turn_context: Arc<TurnContext>,
    sub_id: String,
    input: Vec<InputItem>,
    task_kind: TaskKind,
) -> Option<String> {
    if input.is_empty() {
        return None;
    }
    let event = Event {
        id: sub_id.clone(),
        msg: EventMsg::TaskStarted(TaskStartedEvent {
            model_context_window: turn_context.client.get_model_context_window(),
        }),
    };
    sess.send_event(event).await;

    let initial_input_for_turn: ResponseInputItem = ResponseInputItem::from(input);
    // For review threads, keep an isolated in-memory history so the
    // model sees a fresh conversation without the parent session's history.
    // For normal turns, continue recording to the session history as before.
    let is_review_mode = turn_context.is_review_mode;
    let mut review_thread_history: Vec<ResponseItem> = Vec::new();
    if is_review_mode {
        // Seed review threads with environment context so the model knows the working directory.
        review_thread_history.extend(sess.build_initial_context(turn_context.as_ref()));
        review_thread_history.push(initial_input_for_turn.into());
    } else {
        sess.record_input_and_rollout_usermsg(&initial_input_for_turn)
            .await;
    }

    let mut last_agent_message: Option<String> = None;
    // Although from the perspective of codex.rs, TurnDiffTracker has the lifecycle of a Task which contains
    // many turns, from the perspective of the user, it is a single turn.
    let turn_diff_tracker = Arc::new(tokio::sync::Mutex::new(TurnDiffTracker::new()));
    let mut auto_compact_recently_attempted = false;

    loop {
        // Note that pending_input would be something like a message the user
        // submitted through the UI while the model was running. Though the UI
        // may support this, the model might not.
        let pending_input = sess
            .get_pending_input()
            .await
            .into_iter()
            .map(ResponseItem::from)
            .collect::<Vec<ResponseItem>>();

        // Construct the input that we will send to the model.
        //
        // - For review threads, use the isolated in-memory history so the
        //   model sees a fresh conversation (no parent history/user_instructions).
        //
        // - For normal turns, use the session's full history. When using the
        //   chat completions API (or ZDR clients), the model needs the full
        //   conversation history on each turn. The rollout file, however, should
        //   only record the new items that originated in this turn so that it
        //   represents an append-only log without duplicates.
        let turn_input: Vec<ResponseItem> = if is_review_mode {
            if !pending_input.is_empty() {
                review_thread_history.extend(pending_input);
            }
            review_thread_history.clone()
        } else {
            sess.record_conversation_items(&pending_input).await;
            sess.turn_input_with_history(pending_input).await
        };

        let turn_input_messages: Vec<String> = turn_input
            .iter()
            .filter_map(|item| match item {
                ResponseItem::Message { content, .. } => Some(content),
                _ => None,
            })
            .flat_map(|content| {
                content.iter().filter_map(|item| match item {
                    ContentItem::OutputText { text } => Some(text.clone()),
                    _ => None,
                })
            })
            .collect();
        match run_turn(
            Arc::clone(&sess),
            Arc::clone(&turn_context),
            Arc::clone(&turn_diff_tracker),
            sub_id.clone(),
            turn_input,
            task_kind,
        )
        .await
        {
            Ok(turn_output) => {
                let TurnRunResult {
                    processed_items,
                    total_token_usage,
                } = turn_output;
                let limit = turn_context
                    .client
                    .get_auto_compact_token_limit()
                    .unwrap_or(i64::MAX);
                let total_usage_tokens = total_token_usage
                    .as_ref()
                    .map(TokenUsage::tokens_in_context_window);
                let token_limit_reached = total_usage_tokens
                    .map(|tokens| (tokens as i64) >= limit)
                    .unwrap_or(false);
                let mut items_to_record_in_conversation_history = Vec::<ResponseItem>::new();
                let mut responses = Vec::<ResponseInputItem>::new();
                for processed_response_item in processed_items {
                    let ProcessedResponseItem { item, response } = processed_response_item;
                    match (&item, &response) {
                        (ResponseItem::Message { role, .. }, None) if role == "assistant" => {
                            // If the model returned a message, we need to record it.
                            items_to_record_in_conversation_history.push(item);
                        }
                        (
                            ResponseItem::LocalShellCall { .. },
                            Some(ResponseInputItem::FunctionCallOutput { call_id, output }),
                        ) => {
                            items_to_record_in_conversation_history.push(item);
                            items_to_record_in_conversation_history.push(
                                ResponseItem::FunctionCallOutput {
                                    call_id: call_id.clone(),
                                    output: output.clone(),
                                },
                            );
                        }
                        (
                            ResponseItem::FunctionCall { .. },
                            Some(ResponseInputItem::FunctionCallOutput { call_id, output }),
                        ) => {
                            items_to_record_in_conversation_history.push(item);
                            items_to_record_in_conversation_history.push(
                                ResponseItem::FunctionCallOutput {
                                    call_id: call_id.clone(),
                                    output: output.clone(),
                                },
                            );
                        }
                        (
                            ResponseItem::CustomToolCall { .. },
                            Some(ResponseInputItem::CustomToolCallOutput { call_id, output }),
                        ) => {
                            items_to_record_in_conversation_history.push(item);
                            items_to_record_in_conversation_history.push(
                                ResponseItem::CustomToolCallOutput {
                                    call_id: call_id.clone(),
                                    output: output.clone(),
                                },
                            );
                        }
                        (
                            ResponseItem::FunctionCall { .. },
                            Some(ResponseInputItem::McpToolCallOutput { call_id, result }),
                        ) => {
                            items_to_record_in_conversation_history.push(item);
                            let output = match result {
                                Ok(call_tool_result) => {
                                    convert_call_tool_result_to_function_call_output_payload(
                                        call_tool_result,
                                    )
                                }
                                Err(err) => FunctionCallOutputPayload {
                                    content: err.clone(),
                                    success: Some(false),
                                },
                            };
                            items_to_record_in_conversation_history.push(
                                ResponseItem::FunctionCallOutput {
                                    call_id: call_id.clone(),
                                    output,
                                },
                            );
                        }
                        (
                            ResponseItem::Reasoning {
                                id,
                                summary,
                                content,
                                encrypted_content,
                            },
                            None,
                        ) => {
                            items_to_record_in_conversation_history.push(ResponseItem::Reasoning {
                                id: id.clone(),
                                summary: summary.clone(),
                                content: content.clone(),
                                encrypted_content: encrypted_content.clone(),
                            });
                        }
                        _ => {
                            warn!("Unexpected response item: {item:?} with response: {response:?}");
                        }
                    };
                    if let Some(response) = response {
                        responses.push(response);
                    }
                }

                // Only attempt to take the lock if there is something to record.
                if !items_to_record_in_conversation_history.is_empty() {
                    if is_review_mode {
                        review_thread_history
                            .extend(items_to_record_in_conversation_history.clone());
                    } else {
                        sess.record_conversation_items(&items_to_record_in_conversation_history)
                            .await;
                    }
                }

                if token_limit_reached {
                    if auto_compact_recently_attempted {
                        let limit_str = limit.to_string();
                        let current_tokens = total_usage_tokens
                            .map(|tokens| tokens.to_string())
                            .unwrap_or_else(|| "unknown".to_string());
                        let event = Event {
                            id: sub_id.clone(),
                            msg: EventMsg::Error(ErrorEvent {
                                message: format!(
                                    "Conversation is still above the token limit after automatic summarization (limit {limit_str}, current {current_tokens}). Please start a new session or trim your input."
                                ),
                            }),
                        };
                        sess.send_event(event).await;
                        break;
                    }
                    auto_compact_recently_attempted = true;
                    compact::run_inline_auto_compact_task(sess.clone(), turn_context.clone()).await;
                    continue;
                }

                auto_compact_recently_attempted = false;

                if responses.is_empty() {
                    last_agent_message = get_last_assistant_message_from_turn(
                        &items_to_record_in_conversation_history,
                    );
                    sess.notifier()
                        .notify(&UserNotification::AgentTurnComplete {
                            thread_id: sess.conversation_id.to_string(),
                            turn_id: sub_id.clone(),
                            input_messages: turn_input_messages,
                            last_assistant_message: last_agent_message.clone(),
                        });
                    break;
                }
                continue;
            }
            Err(e) => {
                info!("Turn error: {e:#}");
                let event = Event {
                    id: sub_id.clone(),
                    msg: EventMsg::Error(ErrorEvent {
                        message: e.to_string(),
                    }),
                };
                sess.send_event(event).await;
                // let the user continue the conversation
                break;
            }
        }
    }

    // If this was a review thread and we have a final assistant message,
    // try to parse it as a ReviewOutput.
    //
    // If parsing fails, construct a minimal ReviewOutputEvent using the plain
    // text as the overall explanation. Else, just exit review mode with None.
    //
    // Emits an ExitedReviewMode event with the parsed review output.
    if turn_context.is_review_mode {
        exit_review_mode(
            sess.clone(),
            sub_id.clone(),
            last_agent_message.as_deref().map(parse_review_output_event),
        )
        .await;
    }

    last_agent_message
}

/// Parse the review output; when not valid JSON, build a structured
/// fallback that carries the plain text as the overall explanation.
///
/// Returns: a ReviewOutputEvent parsed from JSON or a fallback populated from text.
fn parse_review_output_event(text: &str) -> ReviewOutputEvent {
    // Try direct parse first
    if let Ok(ev) = serde_json::from_str::<ReviewOutputEvent>(text) {
        return ev;
    }
    // If wrapped in markdown fences or extra prose, attempt to extract the first JSON object
    if let (Some(start), Some(end)) = (text.find('{'), text.rfind('}'))
        && start < end
        && let Some(slice) = text.get(start..=end)
        && let Ok(ev) = serde_json::from_str::<ReviewOutputEvent>(slice)
    {
        return ev;
    }
    // Not JSON – return a structured ReviewOutputEvent that carries
    // the plain text as the overall explanation.
    ReviewOutputEvent {
        overall_explanation: text.to_string(),
        ..Default::default()
    }
}

async fn run_turn(
    sess: Arc<Session>,
    turn_context: Arc<TurnContext>,
    turn_diff_tracker: SharedTurnDiffTracker,
    sub_id: String,
    input: Vec<ResponseItem>,
    task_kind: TaskKind,
) -> CodexResult<TurnRunResult> {
    let mcp_tools = sess.services.mcp_connection_manager.list_all_tools();
    let router = Arc::new(ToolRouter::from_config(
        &turn_context.tools_config,
        Some(mcp_tools),
    ));

    let model_supports_parallel = turn_context
        .client
        .get_model_family()
        .supports_parallel_tool_calls;
    let parallel_tool_calls = model_supports_parallel;
    let prompt = Prompt {
        input,
        tools: router.specs(),
        parallel_tool_calls,
        base_instructions_override: turn_context.base_instructions.clone(),
        output_schema: turn_context.final_output_json_schema.clone(),
    };

    let mut retries = 0;
    loop {
        match try_run_turn(
            Arc::clone(&router),
            Arc::clone(&sess),
            Arc::clone(&turn_context),
            Arc::clone(&turn_diff_tracker),
            &sub_id,
            &prompt,
            task_kind,
        )
        .await
        {
            Ok(output) => return Ok(output),
            Err(CodexErr::Interrupted) => return Err(CodexErr::Interrupted),
            Err(CodexErr::EnvVar(var)) => return Err(CodexErr::EnvVar(var)),
            Err(e @ CodexErr::Fatal(_)) => return Err(e),
            Err(e @ CodexErr::ContextWindowExceeded) => {
                sess.set_total_tokens_full(&sub_id, &turn_context).await;
                return Err(e);
            }
            Err(CodexErr::UsageLimitReached(e)) => {
                let rate_limits = e.rate_limits.clone();
                if let Some(rate_limits) = rate_limits {
                    sess.update_rate_limits(&sub_id, rate_limits).await;
                }
                return Err(CodexErr::UsageLimitReached(e));
            }
            Err(CodexErr::UsageNotIncluded) => return Err(CodexErr::UsageNotIncluded),
            Err(e) => {
                // Use the configured provider-specific stream retry budget.
                let max_retries = turn_context.client.get_provider().stream_max_retries();
                if retries < max_retries {
                    retries += 1;
                    let delay = match e {
                        CodexErr::Stream(_, Some(delay)) => delay,
                        _ => backoff(retries),
                    };
                    warn!(
                        "stream disconnected - retrying turn ({retries}/{max_retries} in {delay:?})...",
                    );

                    // Surface retry information to any UI/front‑end so the
                    // user understands what is happening instead of staring
                    // at a seemingly frozen screen.
                    sess.notify_stream_error(
                        &sub_id,
                        format!("Re-connecting... {retries}/{max_retries}"),
                    )
                    .await;

                    tokio::time::sleep(delay).await;
                } else {
                    return Err(e);
                }
            }
        }
    }
}

/// When the model is prompted, it returns a stream of events. Some of these
/// events map to a `ResponseItem`. A `ResponseItem` may need to be
/// "handled" such that it produces a `ResponseInputItem` that needs to be
/// sent back to the model on the next turn.
#[derive(Debug)]
pub(crate) struct ProcessedResponseItem {
    pub(crate) item: ResponseItem,
    pub(crate) response: Option<ResponseInputItem>,
}

#[derive(Debug)]
struct TurnRunResult {
    processed_items: Vec<ProcessedResponseItem>,
    total_token_usage: Option<TokenUsage>,
}

async fn try_run_turn(
    router: Arc<ToolRouter>,
    sess: Arc<Session>,
    turn_context: Arc<TurnContext>,
    turn_diff_tracker: SharedTurnDiffTracker,
    sub_id: &str,
    prompt: &Prompt,
    task_kind: TaskKind,
) -> CodexResult<TurnRunResult> {
    // call_ids that are part of this response.
    let completed_call_ids = prompt
        .input
        .iter()
        .filter_map(|ri| match ri {
            ResponseItem::FunctionCallOutput { call_id, .. } => Some(call_id),
            ResponseItem::LocalShellCall {
                call_id: Some(call_id),
                ..
            } => Some(call_id),
            ResponseItem::CustomToolCallOutput { call_id, .. } => Some(call_id),
            _ => None,
        })
        .collect::<Vec<_>>();

    // call_ids that were pending but are not part of this response.
    // This usually happens because the user interrupted the model before we responded to one of its tool calls
    // and then the user sent a follow-up message.
    let missing_calls = {
        prompt
            .input
            .iter()
            .filter_map(|ri| match ri {
                ResponseItem::FunctionCall { call_id, .. } => Some(call_id),
                ResponseItem::LocalShellCall {
                    call_id: Some(call_id),
                    ..
                } => Some(call_id),
                ResponseItem::CustomToolCall { call_id, .. } => Some(call_id),
                _ => None,
            })
            .filter_map(|call_id| {
                if completed_call_ids.contains(&call_id) {
                    None
                } else {
                    Some(call_id.clone())
                }
            })
            .map(|call_id| ResponseItem::CustomToolCallOutput {
                call_id,
                output: "aborted".to_string(),
            })
            .collect::<Vec<_>>()
    };
    let prompt: Cow<Prompt> = if missing_calls.is_empty() {
        Cow::Borrowed(prompt)
    } else {
        // Add the synthetic aborted missing calls to the beginning of the input to ensure all call ids have responses.
        let input = [missing_calls, prompt.input.clone()].concat();
        Cow::Owned(Prompt {
            input,
            ..prompt.clone()
        })
    };

    let rollout_item = RolloutItem::TurnContext(TurnContextItem {
        cwd: turn_context.cwd.clone(),
        approval_policy: turn_context.approval_policy,
        sandbox_policy: turn_context.sandbox_policy.clone(),
        model: turn_context.client.get_model(),
        effort: turn_context.client.get_reasoning_effort(),
        summary: turn_context.client.get_reasoning_summary(),
    });
    sess.persist_rollout_items(&[rollout_item]).await;
    let mut stream = turn_context
        .client
        .clone()
        .stream_with_task_kind(prompt.as_ref(), task_kind)
        .await?;

    let tool_runtime = ToolCallRuntime::new(
        Arc::clone(&router),
        Arc::clone(&sess),
        Arc::clone(&turn_context),
        Arc::clone(&turn_diff_tracker),
        sub_id.to_string(),
    );
    let mut output: FuturesOrdered<BoxFuture<CodexResult<ProcessedResponseItem>>> =
        FuturesOrdered::new();

    loop {
        // Poll the next item from the model stream. We must inspect *both* Ok and Err
        // cases so that transient stream failures (e.g., dropped SSE connection before
        // `response.completed`) bubble up and trigger the caller's retry logic.
        let event = stream.next().await;
        let event = match event {
            Some(res) => res?,
            None => {
                return Err(CodexErr::Stream(
                    "stream closed before response.completed".into(),
                    None,
                ));
            }
        };

        let add_completed = &mut |response_item: ProcessedResponseItem| {
            output.push_back(future::ready(Ok(response_item)).boxed());
        };

        match event {
            ResponseEvent::Created => {}
            ResponseEvent::OutputItemDone(item) => {
                match ToolRouter::build_tool_call(sess.as_ref(), item.clone()) {
                    Ok(Some(call)) => {
                        let payload_preview = call.payload.log_payload().into_owned();
                        tracing::info!("ToolCall: {} {}", call.tool_name, payload_preview);

                        let response = tool_runtime.handle_tool_call(call);

                        output.push_back(
                            async move {
                                Ok(ProcessedResponseItem {
                                    item,
                                    response: Some(response.await?),
                                })
                            }
                            .boxed(),
                        );
                    }
                    Ok(None) => {
                        let response = handle_non_tool_response_item(
                            Arc::clone(&sess),
                            Arc::clone(&turn_context),
                            sub_id,
                            item.clone(),
                        )
                        .await?;
                        add_completed(ProcessedResponseItem { item, response });
                    }
                    Err(FunctionCallError::MissingLocalShellCallId) => {
                        let msg = "LocalShellCall without call_id or id";
                        turn_context
                            .client
                            .get_otel_event_manager()
                            .log_tool_failed("local_shell", msg);
                        error!(msg);

                        let response = ResponseInputItem::FunctionCallOutput {
                            call_id: String::new(),
                            output: FunctionCallOutputPayload {
                                content: msg.to_string(),
                                success: None,
                            },
                        };
                        add_completed(ProcessedResponseItem {
                            item,
                            response: Some(response),
                        });
                    }
                    Err(FunctionCallError::RespondToModel(message)) => {
                        let response = ResponseInputItem::FunctionCallOutput {
                            call_id: String::new(),
                            output: FunctionCallOutputPayload {
                                content: message,
                                success: None,
                            },
                        };
                        add_completed(ProcessedResponseItem {
                            item,
                            response: Some(response),
                        });
                    }
                    Err(FunctionCallError::Fatal(message)) => {
                        return Err(CodexErr::Fatal(message));
                    }
                }
            }
            ResponseEvent::WebSearchCallBegin { call_id } => {
                let _ = sess
                    .tx_event
                    .send(Event {
                        id: sub_id.to_string(),
                        msg: EventMsg::WebSearchBegin(WebSearchBeginEvent { call_id }),
                    })
                    .await;
            }
            ResponseEvent::RateLimits(snapshot) => {
                // Update internal state with latest rate limits, but defer sending until
                // token usage is available to avoid duplicate TokenCount events.
                sess.update_rate_limits(sub_id, snapshot).await;
            }
            ResponseEvent::Completed {
                response_id: _,
                token_usage,
            } => {
                sess.update_token_usage_info(sub_id, turn_context.as_ref(), token_usage.as_ref())
                    .await;

                let processed_items: Vec<ProcessedResponseItem> = output.try_collect().await?;

                let unified_diff = {
                    let mut tracker = turn_diff_tracker.lock().await;
                    tracker.get_unified_diff()
                };
                if let Ok(Some(unified_diff)) = unified_diff {
                    let msg = EventMsg::TurnDiff(TurnDiffEvent { unified_diff });
                    let event = Event {
                        id: sub_id.to_string(),
                        msg,
                    };
                    sess.send_event(event).await;
                }

                let result = TurnRunResult {
                    processed_items,
                    total_token_usage: token_usage.clone(),
                };

                return Ok(result);
            }
            ResponseEvent::OutputTextDelta(delta) => {
                // In review child threads, suppress assistant text deltas; the
                // UI will show a selection popup from the final ReviewOutput.
                if !turn_context.is_review_mode {
                    let event = Event {
                        id: sub_id.to_string(),
                        msg: EventMsg::AgentMessageDelta(AgentMessageDeltaEvent { delta }),
                    };
                    sess.send_event(event).await;
                } else {
                    trace!("suppressing OutputTextDelta in review mode");
                }
            }
            ResponseEvent::ReasoningSummaryDelta(delta) => {
                let event = Event {
                    id: sub_id.to_string(),
                    msg: EventMsg::AgentReasoningDelta(AgentReasoningDeltaEvent { delta }),
                };
                sess.send_event(event).await;
            }
            ResponseEvent::ReasoningSummaryPartAdded => {
                let event = Event {
                    id: sub_id.to_string(),
                    msg: EventMsg::AgentReasoningSectionBreak(AgentReasoningSectionBreakEvent {}),
                };
                sess.send_event(event).await;
            }
            ResponseEvent::ReasoningContentDelta(delta) => {
                if sess.show_raw_agent_reasoning() {
                    let event = Event {
                        id: sub_id.to_string(),
                        msg: EventMsg::AgentReasoningRawContentDelta(
                            AgentReasoningRawContentDeltaEvent { delta },
                        ),
                    };
                    sess.send_event(event).await;
                }
            }
        }
    }
}

async fn handle_non_tool_response_item(
    sess: Arc<Session>,
    turn_context: Arc<TurnContext>,
    sub_id: &str,
    item: ResponseItem,
) -> CodexResult<Option<ResponseInputItem>> {
    debug!(?item, "Output item");

    match &item {
        ResponseItem::Message { .. }
        | ResponseItem::Reasoning { .. }
        | ResponseItem::WebSearchCall { .. } => {
            let msgs = match &item {
                ResponseItem::Message { .. } if turn_context.is_review_mode => {
                    trace!("suppressing assistant Message in review mode");
                    Vec::new()
                }
                _ => map_response_item_to_event_messages(&item, sess.show_raw_agent_reasoning()),
            };
            for msg in msgs {
                let event = Event {
                    id: sub_id.to_string(),
                    msg,
                };
                sess.send_event(event).await;
            }
        }
        ResponseItem::FunctionCallOutput { .. } | ResponseItem::CustomToolCallOutput { .. } => {
            debug!("unexpected tool output from stream");
        }
        _ => {}
    }

    Ok(None)
}

pub(super) fn get_last_assistant_message_from_turn(responses: &[ResponseItem]) -> Option<String> {
    responses.iter().rev().find_map(|item| {
        if let ResponseItem::Message { role, content, .. } = item {
            if role == "assistant" {
                content.iter().rev().find_map(|ci| {
                    if let ContentItem::OutputText { text } = ci {
                        Some(text.clone())
                    } else {
                        None
                    }
                })
            } else {
                None
            }
        } else {
            None
        }
    })
}
fn convert_call_tool_result_to_function_call_output_payload(
    call_tool_result: &CallToolResult,
) -> FunctionCallOutputPayload {
    let CallToolResult {
        content,
        is_error,
        structured_content,
    } = call_tool_result;

    // In terms of what to send back to the model, we prefer structured_content,
    // if available, and fallback to content, otherwise.
    let mut is_success = is_error != &Some(true);
    let content = if let Some(structured_content) = structured_content
        && structured_content != &serde_json::Value::Null
        && let Ok(serialized_structured_content) = serde_json::to_string(&structured_content)
    {
        serialized_structured_content
    } else {
        match serde_json::to_string(&content) {
            Ok(serialized_content) => serialized_content,
            Err(err) => {
                // If we could not serialize either content or structured_content to
                // JSON, flag this as an error.
                is_success = false;
                err.to_string()
            }
        }
    };

    FunctionCallOutputPayload {
        content,
        success: Some(is_success),
    }
}

/// Emits an ExitedReviewMode Event with optional ReviewOutput,
/// and records a developer message with the review output.
pub(crate) async fn exit_review_mode(
    session: Arc<Session>,
    task_sub_id: String,
    review_output: Option<ReviewOutputEvent>,
) {
    let event = Event {
        id: task_sub_id,
        msg: EventMsg::ExitedReviewMode(ExitedReviewModeEvent {
            review_output: review_output.clone(),
        }),
    };
    session.send_event(event).await;

    let mut user_message = String::new();
    if let Some(out) = review_output {
        let mut findings_str = String::new();
        let text = out.overall_explanation.trim();
        if !text.is_empty() {
            findings_str.push_str(text);
        }
        if !out.findings.is_empty() {
            let block = format_review_findings_block(&out.findings, None);
            findings_str.push_str(&format!("\n{block}"));
        }
        user_message.push_str(&format!(
            r#"<user_action>
  <context>User initiated a review task. Here's the full review output from reviewer model. User may select one or more comments to resolve.</context>
  <action>review</action>
  <results>
  {findings_str}
  </results>
</user_action>
"#));
    } else {
        user_message.push_str(r#"<user_action>
  <context>User initiated a review task, but was interrupted. If user asks about this, tell them to re-initiate a review with `/review` and wait for it to complete.</context>
  <action>review</action>
  <results>
  None.
  </results>
</user_action>
"#);
    }

    session
        .record_conversation_items(&[ResponseItem::Message {
            id: None,
            role: "user".to_string(),
            content: vec![ContentItem::InputText { text: user_message }],
        }])
        .await;
}

use crate::executor::errors::ExecError;
use crate::executor::linkers::PreparedExec;
use crate::tools::context::ApplyPatchCommandContext;
use crate::tools::context::ExecCommandContext;
#[cfg(test)]
pub(crate) use tests::make_session_and_context;

#[cfg(test)]
mod tests {
    use super::*;
    use crate::config::ConfigOverrides;
    use crate::config::ConfigToml;

    use crate::protocol::CompactedItem;
    use crate::protocol::InitialHistory;
    use crate::protocol::ResumedHistory;
    use crate::state::TaskKind;
    use crate::tasks::SessionTask;
    use crate::tasks::SessionTaskContext;
    use crate::tools::MODEL_FORMAT_HEAD_LINES;
    use crate::tools::MODEL_FORMAT_MAX_BYTES;
    use crate::tools::MODEL_FORMAT_MAX_LINES;
    use crate::tools::MODEL_FORMAT_TAIL_LINES;
    use crate::tools::ToolRouter;
    use crate::tools::handle_container_exec_with_params;
    use crate::turn_diff_tracker::TurnDiffTracker;
    use codex_app_server_protocol::AuthMode;
    use codex_protocol::models::ContentItem;
    use codex_protocol::models::ResponseItem;

    use mcp_types::ContentBlock;
    use mcp_types::TextContent;
    use pretty_assertions::assert_eq;
    use serde::Deserialize;
    use serde_json::json;
    use std::path::PathBuf;
    use std::sync::Arc;
    use std::time::Duration as StdDuration;
    use tokio::time::Duration;
    use tokio::time::sleep;

    #[test]
    fn reconstruct_history_matches_live_compactions() {
        let (session, turn_context) = make_session_and_context();
        let (rollout_items, expected) = sample_rollout(&session, &turn_context);

        let reconstructed = session.reconstruct_history_from_rollout(&turn_context, &rollout_items);

        assert_eq!(expected, reconstructed);
    }

    #[test]
    fn record_initial_history_reconstructs_resumed_transcript() {
        let (session, turn_context) = make_session_and_context();
        let (rollout_items, expected) = sample_rollout(&session, &turn_context);

        tokio_test::block_on(session.record_initial_history(
            &turn_context,
            InitialHistory::Resumed(ResumedHistory {
                conversation_id: ConversationId::default(),
                history: rollout_items,
                rollout_path: PathBuf::from("/tmp/resume.jsonl"),
            }),
        ));

        let actual = tokio_test::block_on(async { session.state.lock().await.history_snapshot() });
        assert_eq!(expected, actual);
    }

    #[test]
    fn record_initial_history_reconstructs_forked_transcript() {
        let (session, turn_context) = make_session_and_context();
        let (rollout_items, expected) = sample_rollout(&session, &turn_context);

        tokio_test::block_on(
            session.record_initial_history(&turn_context, InitialHistory::Forked(rollout_items)),
        );

        let actual = tokio_test::block_on(async { session.state.lock().await.history_snapshot() });
        assert_eq!(expected, actual);
    }

    #[test]
    fn prefers_structured_content_when_present() {
        let ctr = CallToolResult {
            // Content present but should be ignored because structured_content is set.
            content: vec![text_block("ignored")],
            is_error: None,
            structured_content: Some(json!({
                "ok": true,
                "value": 42
            })),
        };

        let got = convert_call_tool_result_to_function_call_output_payload(&ctr);
        let expected = FunctionCallOutputPayload {
            content: serde_json::to_string(&json!({
                "ok": true,
                "value": 42
            }))
            .unwrap(),
            success: Some(true),
        };

        assert_eq!(expected, got);
    }

    #[test]
    fn model_truncation_head_tail_by_lines() {
        // Build 400 short lines so line-count limit, not byte budget, triggers truncation
        let lines: Vec<String> = (1..=400).map(|i| format!("line{i}")).collect();
        let full = lines.join("\n");

        let exec = ExecToolCallOutput {
            exit_code: 0,
            stdout: StreamOutput::new(String::new()),
            stderr: StreamOutput::new(String::new()),
            aggregated_output: StreamOutput::new(full),
            duration: StdDuration::from_secs(1),
            timed_out: false,
        };

        let out = format_exec_output_str(&exec);

        // Strip truncation header if present for subsequent assertions
        let body = out
            .strip_prefix("Total output lines: ")
            .and_then(|rest| rest.split_once("\n\n").map(|x| x.1))
            .unwrap_or(out.as_str());

        // Expect elision marker with correct counts
        let omitted = 400 - MODEL_FORMAT_MAX_LINES; // 144
        let marker = format!("\n[... omitted {omitted} of 400 lines ...]\n\n");
        assert!(out.contains(&marker), "missing marker: {out}");

        // Validate head and tail
        let parts: Vec<&str> = body.split(&marker).collect();
        assert_eq!(parts.len(), 2, "expected one marker split");
        let head = parts[0];
        let tail = parts[1];

        let expected_head: String = (1..=MODEL_FORMAT_HEAD_LINES)
            .map(|i| format!("line{i}"))
            .collect::<Vec<_>>()
            .join("\n");
        assert!(head.starts_with(&expected_head), "head mismatch");

        let expected_tail: String = ((400 - MODEL_FORMAT_TAIL_LINES + 1)..=400)
            .map(|i| format!("line{i}"))
            .collect::<Vec<_>>()
            .join("\n");
        assert!(tail.ends_with(&expected_tail), "tail mismatch");
    }

    #[test]
    fn model_truncation_respects_byte_budget() {
        // Construct a large output (about 100kB) so byte budget dominates
        let big_line = "x".repeat(100);
        let full = std::iter::repeat_n(big_line, 1000)
            .collect::<Vec<_>>()
            .join("\n");

        let exec = ExecToolCallOutput {
            exit_code: 0,
            stdout: StreamOutput::new(String::new()),
            stderr: StreamOutput::new(String::new()),
            aggregated_output: StreamOutput::new(full.clone()),
            duration: StdDuration::from_secs(1),
            timed_out: false,
        };

        let out = format_exec_output_str(&exec);
        // Keep strict budget on the truncated body (excluding header)
        let body = out
            .strip_prefix("Total output lines: ")
            .and_then(|rest| rest.split_once("\n\n").map(|x| x.1))
            .unwrap_or(out.as_str());
        assert!(body.len() <= MODEL_FORMAT_MAX_BYTES, "exceeds byte budget");
        assert!(out.contains("omitted"), "should contain elision marker");

        // Ensure head and tail are drawn from the original
        assert!(full.starts_with(body.chars().take(8).collect::<String>().as_str()));
        assert!(
            full.ends_with(
                body.chars()
                    .rev()
                    .take(8)
                    .collect::<String>()
                    .chars()
                    .rev()
                    .collect::<String>()
                    .as_str()
            )
        );
    }

    #[test]
    fn includes_timed_out_message() {
        let exec = ExecToolCallOutput {
            exit_code: 0,
            stdout: StreamOutput::new(String::new()),
            stderr: StreamOutput::new(String::new()),
            aggregated_output: StreamOutput::new("Command output".to_string()),
            duration: StdDuration::from_secs(1),
            timed_out: true,
        };

        let out = format_exec_output_str(&exec);

        assert_eq!(
            out,
            "command timed out after 1000 milliseconds\nCommand output"
        );
    }

    #[test]
    fn falls_back_to_content_when_structured_is_null() {
        let ctr = CallToolResult {
            content: vec![text_block("hello"), text_block("world")],
            is_error: None,
            structured_content: Some(serde_json::Value::Null),
        };

        let got = convert_call_tool_result_to_function_call_output_payload(&ctr);
        let expected = FunctionCallOutputPayload {
            content: serde_json::to_string(&vec![text_block("hello"), text_block("world")])
                .unwrap(),
            success: Some(true),
        };

        assert_eq!(expected, got);
    }

    #[test]
    fn success_flag_reflects_is_error_true() {
        let ctr = CallToolResult {
            content: vec![text_block("unused")],
            is_error: Some(true),
            structured_content: Some(json!({ "message": "bad" })),
        };

        let got = convert_call_tool_result_to_function_call_output_payload(&ctr);
        let expected = FunctionCallOutputPayload {
            content: serde_json::to_string(&json!({ "message": "bad" })).unwrap(),
            success: Some(false),
        };

        assert_eq!(expected, got);
    }

    #[test]
    fn success_flag_true_with_no_error_and_content_used() {
        let ctr = CallToolResult {
            content: vec![text_block("alpha")],
            is_error: Some(false),
            structured_content: None,
        };

        let got = convert_call_tool_result_to_function_call_output_payload(&ctr);
        let expected = FunctionCallOutputPayload {
            content: serde_json::to_string(&vec![text_block("alpha")]).unwrap(),
            success: Some(true),
        };

        assert_eq!(expected, got);
    }

    fn text_block(s: &str) -> ContentBlock {
        ContentBlock::TextContent(TextContent {
            annotations: None,
            text: s.to_string(),
            r#type: "text".to_string(),
        })
    }

    fn otel_event_manager(conversation_id: ConversationId, config: &Config) -> OtelEventManager {
        OtelEventManager::new(
            conversation_id,
            config.model.as_str(),
            config.model_family.slug.as_str(),
            None,
            Some(AuthMode::ChatGPT),
            false,
            "test".to_string(),
        )
    }

    pub(crate) fn make_session_and_context() -> (Session, TurnContext) {
        let (tx_event, _rx_event) = async_channel::unbounded();
        let codex_home = tempfile::tempdir().expect("create temp dir");
        let config = Config::load_from_base_config_with_overrides(
            ConfigToml::default(),
            ConfigOverrides::default(),
            codex_home.path().to_path_buf(),
        )
        .expect("load default test config");
        let config = Arc::new(config);
        let conversation_id = ConversationId::default();
        let otel_event_manager = otel_event_manager(conversation_id, config.as_ref());
        let client = ModelClient::new(
            config.clone(),
            None,
            otel_event_manager,
            config.model_provider.clone(),
            config.model_reasoning_effort,
            config.model_reasoning_summary,
            conversation_id,
        );
        let tools_config = ToolsConfig::new(&ToolsConfigParams {
            model_family: &config.model_family,
<<<<<<< HEAD
            include_plan_tool: config.include_plan_tool,
            include_delegate_tool: config.include_delegate_tool,
            include_apply_patch_tool: config.include_apply_patch_tool,
            include_web_search_request: config.tools_web_search_request,
            use_streamable_shell_tool: config.use_experimental_streamable_shell_tool,
            include_view_image_tool: config.include_view_image_tool,
            experimental_unified_exec_tool: config.use_experimental_unified_exec_tool,
=======
            features: &config.features,
>>>>>>> 8fed0b53
        });
        let turn_context = TurnContext {
            client,
            cwd: config.cwd.clone(),
            base_instructions: config.base_instructions.clone(),
            user_instructions: config.user_instructions.clone(),
            approval_policy: config.approval_policy,
            sandbox_policy: config.sandbox_policy.clone(),
            shell_environment_policy: config.shell_environment_policy.clone(),
            tools_config,
            is_review_mode: false,
            final_output_json_schema: None,
        };
        let services = SessionServices {
            mcp_connection_manager: McpConnectionManager::default(),
            session_manager: ExecSessionManager::default(),
            unified_exec_manager: UnifiedExecSessionManager::default(),
            notifier: UserNotifier::default(),
            rollout: Mutex::new(None),
            user_shell: shell::Shell::Unknown,
            show_raw_agent_reasoning: config.show_raw_agent_reasoning,
            executor: Executor::new(ExecutorConfig::new(
                turn_context.sandbox_policy.clone(),
                turn_context.cwd.clone(),
                None,
            )),
            delegate_adapter: None,
        };
        let session = Session {
            conversation_id,
            tx_event,
            state: Mutex::new(SessionState::new()),
            active_turn: Mutex::new(None),
            services,
            next_internal_sub_id: AtomicU64::new(0),
        };
        (session, turn_context)
    }

    // Like make_session_and_context, but returns Arc<Session> and the event receiver
    // so tests can assert on emitted events.
    fn make_session_and_context_with_rx() -> (
        Arc<Session>,
        Arc<TurnContext>,
        async_channel::Receiver<Event>,
    ) {
        let (tx_event, rx_event) = async_channel::unbounded();
        let codex_home = tempfile::tempdir().expect("create temp dir");
        let config = Config::load_from_base_config_with_overrides(
            ConfigToml::default(),
            ConfigOverrides::default(),
            codex_home.path().to_path_buf(),
        )
        .expect("load default test config");
        let config = Arc::new(config);
        let conversation_id = ConversationId::default();
        let otel_event_manager = otel_event_manager(conversation_id, config.as_ref());
        let client = ModelClient::new(
            config.clone(),
            None,
            otel_event_manager,
            config.model_provider.clone(),
            config.model_reasoning_effort,
            config.model_reasoning_summary,
            conversation_id,
        );
        let tools_config = ToolsConfig::new(&ToolsConfigParams {
            model_family: &config.model_family,
<<<<<<< HEAD
            include_plan_tool: config.include_plan_tool,
            include_delegate_tool: config.include_delegate_tool,
            include_apply_patch_tool: config.include_apply_patch_tool,
            include_web_search_request: config.tools_web_search_request,
            use_streamable_shell_tool: config.use_experimental_streamable_shell_tool,
            include_view_image_tool: config.include_view_image_tool,
            experimental_unified_exec_tool: config.use_experimental_unified_exec_tool,
=======
            features: &config.features,
>>>>>>> 8fed0b53
        });
        let turn_context = Arc::new(TurnContext {
            client,
            cwd: config.cwd.clone(),
            base_instructions: config.base_instructions.clone(),
            user_instructions: config.user_instructions.clone(),
            approval_policy: config.approval_policy,
            sandbox_policy: config.sandbox_policy.clone(),
            shell_environment_policy: config.shell_environment_policy.clone(),
            tools_config,
            is_review_mode: false,
            final_output_json_schema: None,
        });
        let services = SessionServices {
            mcp_connection_manager: McpConnectionManager::default(),
            session_manager: ExecSessionManager::default(),
            unified_exec_manager: UnifiedExecSessionManager::default(),
            notifier: UserNotifier::default(),
            rollout: Mutex::new(None),
            user_shell: shell::Shell::Unknown,
            show_raw_agent_reasoning: config.show_raw_agent_reasoning,
            executor: Executor::new(ExecutorConfig::new(
                config.sandbox_policy.clone(),
                config.cwd.clone(),
                None,
            )),
            delegate_adapter: None,
        };
        let session = Arc::new(Session {
            conversation_id,
            tx_event,
            state: Mutex::new(SessionState::new()),
            active_turn: Mutex::new(None),
            services,
            next_internal_sub_id: AtomicU64::new(0),
        });
        (session, turn_context, rx_event)
    }

    #[derive(Clone, Copy)]
    struct NeverEndingTask(TaskKind);

    #[async_trait::async_trait]
    impl SessionTask for NeverEndingTask {
        fn kind(&self) -> TaskKind {
            self.0
        }

        async fn run(
            self: Arc<Self>,
            _session: Arc<SessionTaskContext>,
            _ctx: Arc<TurnContext>,
            _sub_id: String,
            _input: Vec<InputItem>,
        ) -> Option<String> {
            loop {
                sleep(Duration::from_secs(60)).await;
            }
        }

        async fn abort(&self, session: Arc<SessionTaskContext>, sub_id: &str) {
            if let TaskKind::Review = self.0 {
                exit_review_mode(session.clone_session(), sub_id.to_string(), None).await;
            }
        }
    }

    #[tokio::test]
    async fn abort_regular_task_emits_turn_aborted_only() {
        let (sess, tc, rx) = make_session_and_context_with_rx();
        let sub_id = "sub-regular".to_string();
        let input = vec![InputItem::Text {
            text: "hello".to_string(),
        }];
        sess.spawn_task(
            Arc::clone(&tc),
            sub_id.clone(),
            input,
            NeverEndingTask(TaskKind::Regular),
        )
        .await;

        sess.abort_all_tasks(TurnAbortReason::Interrupted).await;

        let evt = rx.recv().await.expect("event");
        match evt.msg {
            EventMsg::TurnAborted(e) => assert_eq!(TurnAbortReason::Interrupted, e.reason),
            other => panic!("unexpected event: {other:?}"),
        }
        assert!(rx.try_recv().is_err());
    }

    #[tokio::test]
    async fn abort_review_task_emits_exited_then_aborted_and_records_history() {
        let (sess, tc, rx) = make_session_and_context_with_rx();
        let sub_id = "sub-review".to_string();
        let input = vec![InputItem::Text {
            text: "start review".to_string(),
        }];
        sess.spawn_task(
            Arc::clone(&tc),
            sub_id.clone(),
            input,
            NeverEndingTask(TaskKind::Review),
        )
        .await;

        sess.abort_all_tasks(TurnAbortReason::Interrupted).await;

        let first = rx.recv().await.expect("first event");
        match first.msg {
            EventMsg::ExitedReviewMode(ev) => assert!(ev.review_output.is_none()),
            other => panic!("unexpected first event: {other:?}"),
        }
        let second = rx.recv().await.expect("second event");
        match second.msg {
            EventMsg::TurnAborted(e) => assert_eq!(TurnAbortReason::Interrupted, e.reason),
            other => panic!("unexpected second event: {other:?}"),
        }

        let history = sess.history_snapshot().await;
        let found = history.iter().any(|item| match item {
            ResponseItem::Message { role, content, .. } if role == "user" => {
                content.iter().any(|ci| match ci {
                    ContentItem::InputText { text } => {
                        text.contains("<user_action>")
                            && text.contains("review")
                            && text.contains("interrupted")
                    }
                    _ => false,
                })
            }
            _ => false,
        });
        assert!(
            found,
            "synthetic review interruption not recorded in history"
        );
    }

    #[tokio::test]
    async fn fatal_tool_error_stops_turn_and_reports_error() {
        let (session, turn_context, _rx) = make_session_and_context_with_rx();
        let router = ToolRouter::from_config(
            &turn_context.tools_config,
            Some(session.services.mcp_connection_manager.list_all_tools()),
        );
        let item = ResponseItem::CustomToolCall {
            id: None,
            status: None,
            call_id: "call-1".to_string(),
            name: "shell".to_string(),
            input: "{}".to_string(),
        };

        let call = ToolRouter::build_tool_call(session.as_ref(), item.clone())
            .expect("build tool call")
            .expect("tool call present");
        let tracker = Arc::new(tokio::sync::Mutex::new(TurnDiffTracker::new()));
        let err = router
            .dispatch_tool_call(
                Arc::clone(&session),
                Arc::clone(&turn_context),
                tracker,
                "sub-id".to_string(),
                call,
            )
            .await
            .expect_err("expected fatal error");

        match err {
            FunctionCallError::Fatal(message) => {
                assert_eq!(message, "tool shell invoked with incompatible payload");
            }
            other => panic!("expected FunctionCallError::Fatal, got {other:?}"),
        }
    }

    fn sample_rollout(
        session: &Session,
        turn_context: &TurnContext,
    ) -> (Vec<RolloutItem>, Vec<ResponseItem>) {
        let mut rollout_items = Vec::new();
        let mut live_history = ConversationHistory::new();

        let initial_context = session.build_initial_context(turn_context);
        for item in &initial_context {
            rollout_items.push(RolloutItem::ResponseItem(item.clone()));
        }
        live_history.record_items(initial_context.iter());

        let user1 = ResponseItem::Message {
            id: None,
            role: "user".to_string(),
            content: vec![ContentItem::InputText {
                text: "first user".to_string(),
            }],
        };
        live_history.record_items(std::iter::once(&user1));
        rollout_items.push(RolloutItem::ResponseItem(user1.clone()));

        let assistant1 = ResponseItem::Message {
            id: None,
            role: "assistant".to_string(),
            content: vec![ContentItem::OutputText {
                text: "assistant reply one".to_string(),
            }],
        };
        live_history.record_items(std::iter::once(&assistant1));
        rollout_items.push(RolloutItem::ResponseItem(assistant1.clone()));

        let summary1 = "summary one";
        let snapshot1 = live_history.contents();
        let user_messages1 = collect_user_messages(&snapshot1);
        let rebuilt1 = build_compacted_history(
            session.build_initial_context(turn_context),
            &user_messages1,
            summary1,
        );
        live_history.replace(rebuilt1);
        rollout_items.push(RolloutItem::Compacted(CompactedItem {
            message: summary1.to_string(),
        }));

        let user2 = ResponseItem::Message {
            id: None,
            role: "user".to_string(),
            content: vec![ContentItem::InputText {
                text: "second user".to_string(),
            }],
        };
        live_history.record_items(std::iter::once(&user2));
        rollout_items.push(RolloutItem::ResponseItem(user2.clone()));

        let assistant2 = ResponseItem::Message {
            id: None,
            role: "assistant".to_string(),
            content: vec![ContentItem::OutputText {
                text: "assistant reply two".to_string(),
            }],
        };
        live_history.record_items(std::iter::once(&assistant2));
        rollout_items.push(RolloutItem::ResponseItem(assistant2.clone()));

        let summary2 = "summary two";
        let snapshot2 = live_history.contents();
        let user_messages2 = collect_user_messages(&snapshot2);
        let rebuilt2 = build_compacted_history(
            session.build_initial_context(turn_context),
            &user_messages2,
            summary2,
        );
        live_history.replace(rebuilt2);
        rollout_items.push(RolloutItem::Compacted(CompactedItem {
            message: summary2.to_string(),
        }));

        let user3 = ResponseItem::Message {
            id: None,
            role: "user".to_string(),
            content: vec![ContentItem::InputText {
                text: "third user".to_string(),
            }],
        };
        live_history.record_items(std::iter::once(&user3));
        rollout_items.push(RolloutItem::ResponseItem(user3.clone()));

        let assistant3 = ResponseItem::Message {
            id: None,
            role: "assistant".to_string(),
            content: vec![ContentItem::OutputText {
                text: "assistant reply three".to_string(),
            }],
        };
        live_history.record_items(std::iter::once(&assistant3));
        rollout_items.push(RolloutItem::ResponseItem(assistant3.clone()));

        (rollout_items, live_history.contents())
    }

    #[tokio::test]
    async fn rejects_escalated_permissions_when_policy_not_on_request() {
        use crate::exec::ExecParams;
        use crate::protocol::AskForApproval;
        use crate::protocol::SandboxPolicy;
        use crate::turn_diff_tracker::TurnDiffTracker;
        use std::collections::HashMap;

        let (session, mut turn_context_raw) = make_session_and_context();
        // Ensure policy is NOT OnRequest so the early rejection path triggers
        turn_context_raw.approval_policy = AskForApproval::OnFailure;
        let session = Arc::new(session);
        let mut turn_context = Arc::new(turn_context_raw);

        let params = ExecParams {
            command: if cfg!(windows) {
                vec![
                    "cmd.exe".to_string(),
                    "/C".to_string(),
                    "echo hi".to_string(),
                ]
            } else {
                vec![
                    "/bin/sh".to_string(),
                    "-c".to_string(),
                    "echo hi".to_string(),
                ]
            },
            cwd: turn_context.cwd.clone(),
            timeout_ms: Some(1000),
            env: HashMap::new(),
            with_escalated_permissions: Some(true),
            justification: Some("test".to_string()),
        };

        let params2 = ExecParams {
            with_escalated_permissions: Some(false),
            ..params.clone()
        };

        let turn_diff_tracker = Arc::new(tokio::sync::Mutex::new(TurnDiffTracker::new()));

        let tool_name = "shell";
        let sub_id = "test-sub".to_string();
        let call_id = "test-call".to_string();

        let resp = handle_container_exec_with_params(
            tool_name,
            params,
            Arc::clone(&session),
            Arc::clone(&turn_context),
            Arc::clone(&turn_diff_tracker),
            sub_id,
            call_id,
        )
        .await;

        let Err(FunctionCallError::RespondToModel(output)) = resp else {
            panic!("expected error result");
        };

        let expected = format!(
            "approval policy is {policy:?}; reject command — you should not ask for escalated permissions if the approval policy is {policy:?}",
            policy = turn_context.approval_policy
        );

        pretty_assertions::assert_eq!(output, expected);

        // Now retry the same command WITHOUT escalated permissions; should succeed.
        // Force DangerFullAccess to avoid platform sandbox dependencies in tests.
        Arc::get_mut(&mut turn_context)
            .expect("unique turn context Arc")
            .sandbox_policy = SandboxPolicy::DangerFullAccess;

        let resp2 = handle_container_exec_with_params(
            tool_name,
            params2,
            Arc::clone(&session),
            Arc::clone(&turn_context),
            Arc::clone(&turn_diff_tracker),
            "test-sub".to_string(),
            "test-call-2".to_string(),
        )
        .await;

        let output = resp2.expect("expected Ok result");

        #[derive(Deserialize, PartialEq, Eq, Debug)]
        struct ResponseExecMetadata {
            exit_code: i32,
        }

        #[derive(Deserialize)]
        struct ResponseExecOutput {
            output: String,
            metadata: ResponseExecMetadata,
        }

        let exec_output: ResponseExecOutput =
            serde_json::from_str(&output).expect("valid exec output json");

        pretty_assertions::assert_eq!(exec_output.metadata, ResponseExecMetadata { exit_code: 0 });
        assert!(exec_output.output.contains("hi"));
    }
}<|MERGE_RESOLUTION|>--- conflicted
+++ resolved
@@ -455,17 +455,8 @@
             client,
             tools_config: ToolsConfig::new(&ToolsConfigParams {
                 model_family: &config.model_family,
-<<<<<<< HEAD
-                include_plan_tool: config.include_plan_tool,
+                features: &config.features,
                 include_delegate_tool: delegate_enabled,
-                include_apply_patch_tool: config.include_apply_patch_tool,
-                include_web_search_request: config.tools_web_search_request,
-                use_streamable_shell_tool: config.use_experimental_streamable_shell_tool,
-                include_view_image_tool: config.include_view_image_tool,
-                experimental_unified_exec_tool: config.use_experimental_unified_exec_tool,
-=======
-                features: &config.features,
->>>>>>> 8fed0b53
             }),
             user_instructions,
             base_instructions,
@@ -1216,17 +1207,8 @@
                     config.include_delegate_tool && sess.delegate_adapter().is_some();
                 let tools_config = ToolsConfig::new(&ToolsConfigParams {
                     model_family: &effective_family,
-<<<<<<< HEAD
-                    include_plan_tool: config.include_plan_tool,
+                    features: &config.features,
                     include_delegate_tool: delegate_enabled,
-                    include_apply_patch_tool: config.include_apply_patch_tool,
-                    include_web_search_request: config.tools_web_search_request,
-                    use_streamable_shell_tool: config.use_experimental_streamable_shell_tool,
-                    include_view_image_tool: config.include_view_image_tool,
-                    experimental_unified_exec_tool: config.use_experimental_unified_exec_tool,
-=======
-                    features: &config.features,
->>>>>>> 8fed0b53
                 });
 
                 let new_turn_context = TurnContext {
@@ -1325,19 +1307,8 @@
                         client,
                         tools_config: ToolsConfig::new(&ToolsConfigParams {
                             model_family: &model_family,
-<<<<<<< HEAD
-                            include_plan_tool: config.include_plan_tool,
+                            features: &config.features,
                             include_delegate_tool: delegate_enabled,
-                            include_apply_patch_tool: config.include_apply_patch_tool,
-                            include_web_search_request: config.tools_web_search_request,
-                            use_streamable_shell_tool: config
-                                .use_experimental_streamable_shell_tool,
-                            include_view_image_tool: config.include_view_image_tool,
-                            experimental_unified_exec_tool: config
-                                .use_experimental_unified_exec_tool,
-=======
-                            features: &config.features,
->>>>>>> 8fed0b53
                         }),
                         user_instructions: turn_context.user_instructions.clone(),
                         base_instructions: turn_context.base_instructions.clone(),
@@ -1577,17 +1548,8 @@
     review_features.disable(crate::features::Feature::StreamableShell);
     let tools_config = ToolsConfig::new(&ToolsConfigParams {
         model_family: &review_model_family,
-<<<<<<< HEAD
-        include_plan_tool: false,
+        features: &review_features,
         include_delegate_tool: false,
-        include_apply_patch_tool: config.include_apply_patch_tool,
-        include_web_search_request: false,
-        use_streamable_shell_tool: false,
-        include_view_image_tool: false,
-        experimental_unified_exec_tool: config.use_experimental_unified_exec_tool,
-=======
-        features: &review_features,
->>>>>>> 8fed0b53
     });
 
     let base_instructions = REVIEW_PROMPT.to_string();
@@ -2802,17 +2764,8 @@
         );
         let tools_config = ToolsConfig::new(&ToolsConfigParams {
             model_family: &config.model_family,
-<<<<<<< HEAD
-            include_plan_tool: config.include_plan_tool,
+            features: &config.features,
             include_delegate_tool: config.include_delegate_tool,
-            include_apply_patch_tool: config.include_apply_patch_tool,
-            include_web_search_request: config.tools_web_search_request,
-            use_streamable_shell_tool: config.use_experimental_streamable_shell_tool,
-            include_view_image_tool: config.include_view_image_tool,
-            experimental_unified_exec_tool: config.use_experimental_unified_exec_tool,
-=======
-            features: &config.features,
->>>>>>> 8fed0b53
         });
         let turn_context = TurnContext {
             client,
@@ -2881,17 +2834,8 @@
         );
         let tools_config = ToolsConfig::new(&ToolsConfigParams {
             model_family: &config.model_family,
-<<<<<<< HEAD
-            include_plan_tool: config.include_plan_tool,
+            features: &config.features,
             include_delegate_tool: config.include_delegate_tool,
-            include_apply_patch_tool: config.include_apply_patch_tool,
-            include_web_search_request: config.tools_web_search_request,
-            use_streamable_shell_tool: config.use_experimental_streamable_shell_tool,
-            include_view_image_tool: config.include_view_image_tool,
-            experimental_unified_exec_tool: config.use_experimental_unified_exec_tool,
-=======
-            features: &config.features,
->>>>>>> 8fed0b53
         });
         let turn_context = Arc::new(TurnContext {
             client,
